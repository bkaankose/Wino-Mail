--- conflicted
+++ resolved
@@ -45,20 +45,11 @@
         public string AccountColorHex { get; set; }
 
         /// <summary>
-<<<<<<< HEAD
-=======
-        /// Gets or sets the signature to be used for this account.
-        /// Null if no signature should be used.
-        /// </summary>
-        public Guid? SignatureId { get; set; }
-
-        /// <summary>
         /// Gets or sets the listing order of the account in the accounts list.
         /// </summary>
         public int Order { get; set; }
 
         /// <summary>
->>>>>>> 4c080360
         /// Gets or sets whether the account has any reason for an interactive user action to fix continue operating.
         /// </summary>
         public AccountAttentionReason AttentionReason { get; set; }
