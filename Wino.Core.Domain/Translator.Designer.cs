--- conflicted
+++ resolved
@@ -1414,15 +1414,14 @@
 		public static string Info_UnsubscribeErrorMessage => Resources.GetTranslatedString(@"Info_UnsubscribeErrorMessage");	
 	
         /// <summary>
-<<<<<<< HEAD
+		/// Primary alias can't be deleted. Please change your alias before deleting this one
+		/// </summary>
+		public static string Info_CantDeletePrimaryAliasMessage => Resources.GetTranslatedString(@"Info_CantDeletePrimaryAliasMessage");	
+	
+        /// <summary>
 		/// The Mail List size has been reset.
 		/// </summary>
 		public static string Info_MailListSizeResetSuccessMessage => Resources.GetTranslatedString(@"Info_MailListSizeResetSuccessMessage");	
-=======
-		/// Primary alias can't be deleted. Please change your alias before deleting this one
-		/// </summary>
-		public static string Info_CantDeletePrimaryAliasMessage => Resources.GetTranslatedString(@"Info_CantDeletePrimaryAliasMessage");	
->>>>>>> 3365c099
 	
         /// <summary>
 		/// Authentication method
