﻿using System;
using System.Collections.Generic;
using System.Collections.ObjectModel;
using System.IO;
using System.Linq;
using System.Threading;
using System.Threading.Tasks;
using CommunityToolkit.Mvvm.ComponentModel;
using CommunityToolkit.Mvvm.Input;
using CommunityToolkit.Mvvm.Messaging;
using MailKit;

using MimeKit;
using MimeKit.Cryptography;
using Serilog;
using Wino.Core.Domain;
using Wino.Core.Domain.Entities.Mail;
using Wino.Core.Domain.Entities.Shared;
using Wino.Core.Domain.Enums;
using Wino.Core.Domain.Interfaces;
using Wino.Core.Domain.Models.MailItem;
using Wino.Core.Domain.Models.Menus;
using Wino.Core.Domain.Models.Navigation;
using Wino.Core.Domain.Models.Printing;
using Wino.Core.Domain.Models.Reader;
using Wino.Core.Services;
using Wino.Mail.ViewModels.Data;
using Wino.Mail.ViewModels.Messages;
using Wino.Messaging.Client.Mails;
using Wino.Messaging.UI;
using IMailService = Wino.Core.Domain.Interfaces.IMailService;

namespace Wino.Mail.ViewModels;

public partial class MailRenderingPageViewModel : MailBaseViewModel,
    IRecipient<NewMailItemRenderingRequestedEvent>,
    IRecipient<ThumbnailAdded>,
    ITransferProgress // For listening IMAP message download progress.
{
    private readonly IMailDialogService _dialogService;
    private readonly IUnderlyingThemeService _underlyingThemeService;

    private readonly IMimeFileService _mimeFileService;
    private readonly Core.Domain.Interfaces.IMailService _mailService;
    private readonly IFileService _fileService;
    private readonly IWinoRequestDelegator _requestDelegator;
    private readonly IContactService _contactService;
    private readonly IClipboardService _clipboardService;
    private readonly IUnsubscriptionService _unsubscriptionService;
    private readonly IApplicationConfiguration _applicationConfiguration;
    private bool forceImageLoading = false;

    private MailItemViewModel initializedMailItemViewModel = null;
    private MimeMessageInformation initializedMimeMessageInformation = null;

    // Func to get WebView2 to save current HTML as PDF to given location.
    // Used in 'Save as' and 'Print' functionality.
    public Func<string, Task<bool>> SaveHTMLasPDFFunc { get; set; }

    public Func<WebView2PrintSettingsModel, Task<PrintingResult>> DirectPrintFuncAsync { get; set; }

    #region Properties

    public bool ShouldDisplayDownloadProgress => IsIndetermineProgress || (CurrentDownloadPercentage > 0 && CurrentDownloadPercentage <= 100);
    public bool CanUnsubscribe => CurrentRenderModel?.UnsubscribeInfo?.CanUnsubscribe ?? false;
    public bool IsSmimeSigned => (CurrentRenderModel?.Signatures?.Count ?? 0) > 0;
    public bool IsSmimeEncrypted => CurrentRenderModel?.IsSmimeEncrypted ?? false;
<<<<<<< HEAD
    public bool IsJunkMail => initializedMailItemViewModel?.AssignedFolder != null && initializedMailItemViewModel.AssignedFolder.SpecialFolderType == SpecialFolderType.Junk;
=======
    public bool IsJunkMail => initializedMailItemViewModel?.MailCopy.AssignedFolder != null && initializedMailItemViewModel.MailCopy.AssignedFolder.SpecialFolderType == SpecialFolderType.Junk;
>>>>>>> 169d3207
    public bool SmimeSignaturesValid => CurrentRenderModel?.Signatures?.Any(x => x.Value) ?? false;
    public bool SmimeSignaturesInvalid => !SmimeSignaturesValid;

    public bool IsImageRenderingDisabled
    {
        get
        {
            if (IsJunkMail)
            {
                return !forceImageLoading;
            }
            else
            {
                return !CurrentRenderModel?.MailRenderingOptions?.LoadImages ?? false;
            }
        }
    }

    private bool isDarkWebviewRenderer;
    public bool IsDarkWebviewRenderer
    {
        get => isDarkWebviewRenderer;
        set
        {
            if (SetProperty(ref isDarkWebviewRenderer, value))
            {
                InitializeCommandBarItems();
            }
        }
    }

    [ObservableProperty]
    [NotifyPropertyChangedFor(nameof(ShouldDisplayDownloadProgress))]
    public partial bool IsIndetermineProgress { get; set; }

    [ObservableProperty]
    [NotifyPropertyChangedFor(nameof(ShouldDisplayDownloadProgress))]
    public partial double CurrentDownloadPercentage { get; set; }

    [ObservableProperty]
    [NotifyPropertyChangedFor(nameof(CanUnsubscribe))]
    [NotifyPropertyChangedFor(nameof(IsSmimeSigned))]
    [NotifyPropertyChangedFor(nameof(IsSmimeEncrypted))]
    [NotifyPropertyChangedFor(nameof(SmimeSignaturesValid))]
    [NotifyPropertyChangedFor(nameof(SmimeSignaturesInvalid))]
    public partial MailRenderModel CurrentRenderModel { get; set; }

    [ObservableProperty]
    public partial string Subject { get; set; }

    [ObservableProperty]
    public partial string FromAddress { get; set; }

    [ObservableProperty]
    public partial string FromName { get; set; }

    [ObservableProperty]
    public partial string ContactPicture { get; set; }

    [ObservableProperty]
    public partial DateTime CreationDate { get; set; }
    public ObservableCollection<AccountContactViewModel> ToItems { get; set; } = [];
    public ObservableCollection<AccountContactViewModel> CcItems { get; set; } = [];
    public ObservableCollection<AccountContactViewModel> BccItems { get; set; } = [];
    public ObservableCollection<MailAttachmentViewModel> Attachments { get; set; } = [];
    public ObservableCollection<MailOperationMenuItem> MenuItems { get; set; } = [];

    #endregion

    public INativeAppService NativeAppService { get; }
    public IStatePersistanceService StatePersistenceService { get; }
    public IPreferencesService PreferencesService { get; }
    public IPrintService PrintService { get; }

    public MailRenderingPageViewModel(IMailDialogService dialogService,
        INativeAppService nativeAppService,
        IUnderlyingThemeService underlyingThemeService,
        IMimeFileService mimeFileService,
        IMailService mailService,
        IFileService fileService,
        IWinoRequestDelegator requestDelegator,
        IStatePersistanceService statePersistenceService,
        IContactService contactService,
        IClipboardService clipboardService,
        IUnsubscriptionService unsubscriptionService,
        IPreferencesService preferencesService,
        IPrintService printService,
        IApplicationConfiguration applicationConfiguration)
    {
        _dialogService = dialogService;
        NativeAppService = nativeAppService;
        StatePersistenceService = statePersistenceService;
        _contactService = contactService;
        PreferencesService = preferencesService;
        PrintService = printService;
        _applicationConfiguration = applicationConfiguration;
        _clipboardService = clipboardService;
        _unsubscriptionService = unsubscriptionService;
        _underlyingThemeService = underlyingThemeService;
        _mimeFileService = mimeFileService;
        _mailService = mailService;
        _fileService = fileService;
        _requestDelegator = requestDelegator;
    }

    [RelayCommand]
    private async Task CopyClipboard(string copyText)
    {
        try
        {
            await _clipboardService.CopyClipboardAsync(copyText);

            _dialogService.InfoBarMessage(Translator.ClipboardTextCopied_Title, string.Format(Translator.ClipboardTextCopied_Message, copyText), InfoBarMessageType.Information);
        }
        catch (Exception)
        {
            _dialogService.InfoBarMessage(Translator.GeneralTitle_Error, string.Format(Translator.ClipboardTextCopyFailed_Message, copyText), InfoBarMessageType.Error);
        }
    }

    [RelayCommand]
    private async Task ForceImageLoading()
    {
        if (initializedMailItemViewModel == null && initializedMimeMessageInformation == null) return;

        await RenderAsync(initializedMimeMessageInformation, ignoreJunkFilter: true);
    }

    [RelayCommand]
    private async Task UnsubscribeAsync()
    {
        if (!(CurrentRenderModel?.UnsubscribeInfo?.CanUnsubscribe ?? false)) return;

        bool confirmed;

        // Try to unsubscribe by http first.
        if (CurrentRenderModel.UnsubscribeInfo.HttpLink is not null)
        {
            if (!Uri.IsWellFormedUriString(CurrentRenderModel.UnsubscribeInfo.HttpLink, UriKind.RelativeOrAbsolute))
            {
                _dialogService.InfoBarMessage(Translator.Info_UnsubscribeLinkInvalidTitle, Translator.Info_UnsubscribeLinkInvalidMessage, InfoBarMessageType.Error);
                return;
            }

            // Support for List-Unsubscribe-Post header. It can be done without launching browser.
            // https://datatracker.ietf.org/doc/html/rfc8058
            if (CurrentRenderModel.UnsubscribeInfo.IsOneClick)
            {
                confirmed = await _dialogService.ShowConfirmationDialogAsync(string.Format(Translator.DialogMessage_UnsubscribeConfirmationOneClickMessage, FromName), Translator.DialogMessage_UnsubscribeConfirmationTitle, Translator.Unsubscribe);
                if (!confirmed) return;

                bool isOneClickUnsubscribed = await _unsubscriptionService.OneClickUnsubscribeAsync(CurrentRenderModel.UnsubscribeInfo);

                if (isOneClickUnsubscribed)
                {
                    _dialogService.InfoBarMessage(Translator.Unsubscribe, string.Format(Translator.Info_UnsubscribeSuccessMessage, FromName), InfoBarMessageType.Success);
                }
                else
                {
                    _dialogService.InfoBarMessage(Translator.GeneralTitle_Error, Translator.Info_UnsubscribeErrorMessage, InfoBarMessageType.Error);
                }
            }
            else
            {
                confirmed = await _dialogService.ShowConfirmationDialogAsync(string.Format(Translator.DialogMessage_UnsubscribeConfirmationGoToWebsiteMessage, FromName), Translator.DialogMessage_UnsubscribeConfirmationTitle, Translator.DialogMessage_UnsubscribeConfirmationGoToWebsiteConfirmButton);
                if (!confirmed) return;

                await NativeAppService.LaunchUriAsync(new Uri(CurrentRenderModel.UnsubscribeInfo.HttpLink));
            }
        }
        else if (CurrentRenderModel.UnsubscribeInfo.MailToLink is not null)
        {
            confirmed = await _dialogService.ShowConfirmationDialogAsync(string.Format(Translator.DialogMessage_UnsubscribeConfirmationMailtoMessage, FromName, new string(CurrentRenderModel.UnsubscribeInfo.MailToLink.Skip(7).ToArray())), Translator.DialogMessage_UnsubscribeConfirmationTitle, Translator.Unsubscribe);

            if (!confirmed) return;

            // TODO: Implement automatic mail send after user confirms the action.
            // Currently it will launch compose page and user should manually press send button.
            await NativeAppService.LaunchUriAsync(new Uri(CurrentRenderModel.UnsubscribeInfo.MailToLink));
        }
    }

    [RelayCommand]
    private async Task OperationClicked(MailOperationMenuItem menuItem)
    {
        if (menuItem == null) return;

        await HandleMailOperationAsync(menuItem.Operation);
    }

    private async Task HandleMailOperationAsync(MailOperation operation)
    {
        // Toggle theme
        if (operation == MailOperation.DarkEditor || operation == MailOperation.LightEditor)
            IsDarkWebviewRenderer = !IsDarkWebviewRenderer;
        else if (operation == MailOperation.SaveAs)
        {
            await SaveAsAsync();
        }
        else if (operation == MailOperation.Print)
        {
            var settings = await _dialogService.ShowPrintDialogAsync();

            if (settings == null) return;

            var printingResult = await DirectPrintFuncAsync.Invoke(settings);

            // TODO: More detailed printing result handling.
            if (printingResult == PrintingResult.Submitted)
            {
                _dialogService.InfoBarMessage(Translator.DialogMessage_PrintingSuccessTitle, Translator.DialogMessage_PrintingSuccessMessage, InfoBarMessageType.Success);
            }
            else if (printingResult == PrintingResult.Failed)
            {
                _dialogService.InfoBarMessage(Translator.DialogMessage_PrintingFailedTitle, Translator.DialogMessage_PrintingFailedMessage, InfoBarMessageType.Error);
            }

        }
        else if (operation == MailOperation.ViewMessageSource)
        {
            await _dialogService.ShowMessageSourceDialogAsync(initializedMimeMessageInformation.MimeMessage.ToString());
        }
        else if (operation == MailOperation.Reply || operation == MailOperation.ReplyAll || operation == MailOperation.Forward)
        {
            if (initializedMailItemViewModel == null) return;

            // Create new draft.
            var draftOptions = new DraftCreationOptions()
            {
                Reason = operation switch
                {
                    MailOperation.Reply => DraftCreationReason.Reply,
                    MailOperation.ReplyAll => DraftCreationReason.ReplyAll,
                    MailOperation.Forward => DraftCreationReason.Forward,
                    _ => DraftCreationReason.Empty
                },
                ReferencedMessage = new ReferencedMessage()
                {
                    MimeMessage = initializedMimeMessageInformation.MimeMessage,
                    MailCopy = initializedMailItemViewModel.MailCopy
                }
            };

            var (draftMailCopy, draftBase64MimeMessage) = await _mailService.CreateDraftAsync(initializedMailItemViewModel.MailCopy.AssignedAccount.Id, draftOptions).ConfigureAwait(false);

            var draftPreparationRequest = new DraftPreparationRequest(initializedMailItemViewModel.MailCopy.AssignedAccount, draftMailCopy, draftBase64MimeMessage, draftOptions.Reason, initializedMailItemViewModel.MailCopy);

            await _requestDelegator.ExecuteAsync(draftPreparationRequest);

        }
        else if (initializedMailItemViewModel != null)
        {
            // All other operations require a mail item.
            var prepRequest = new MailOperationPreperationRequest(operation, initializedMailItemViewModel.MailCopy);
            await _requestDelegator.ExecuteAsync(prepRequest);
        }
    }

    private CancellationTokenSource renderCancellationTokenSource = new CancellationTokenSource();

    public override async void OnNavigatedTo(NavigationMode mode, object parameters)
    {
        base.OnNavigatedTo(mode, parameters);

        renderCancellationTokenSource.Cancel();

        initializedMailItemViewModel = null;
        initializedMimeMessageInformation = null;

        // Dispose existing content first.
        Messenger.Send(new CancelRenderingContentRequested());

        // This page can be accessed for 2 purposes.
        // 1. Rendering a mail item when the user selects.
        // 2. Rendering an existing EML file with MimeMessage.

        // MimeMessage rendering must be readonly and no command bar items must be shown except common
        // items like dark/light editor, zoom, print etc.

        // Configure common rendering properties first.
        IsDarkWebviewRenderer = _underlyingThemeService.IsUnderlyingThemeDark();

        renderCancellationTokenSource = new CancellationTokenSource();

        // Mime content might not be available for now and might require a download.
        try
        {
            if (parameters is MailItemViewModel selectedMailItemViewModel)
                await RenderAsync(selectedMailItemViewModel, renderCancellationTokenSource.Token);
            else if (parameters is MimeMessageInformation mimeMessageInformation)
                await RenderAsync(mimeMessageInformation);

            InitializeCommandBarItems();
        }
        catch (OperationCanceledException)
        {
            Log.Information("Canceled mail rendering.");
        }
        catch (Exception ex)
        {
            _dialogService.InfoBarMessage(Translator.Info_MailRenderingFailedTitle, string.Format(Translator.Info_MailRenderingFailedMessage, ex.Message), InfoBarMessageType.Error);

            Log.Error(ex, "Failed to render mail.");
        }
    }

    private async Task HandleSingleItemDownloadAsync(MailItemViewModel mailItemViewModel)
    {
        try
        {
            // To show the progress on the UI.
            CurrentDownloadPercentage = 1;

            // Download missing MIME message using SynchronizationManager
            await SynchronizationManager.Instance.DownloadMimeMessageAsync(
                mailItemViewModel.MailCopy,
                mailItemViewModel.MailCopy.AssignedAccount.Id);
        }
        catch (OperationCanceledException)
        {
            Log.Information("MIME download is canceled.");
        }
        catch (Exception ex)
        {
            _dialogService.InfoBarMessage(Translator.GeneralTitle_Error, ex.Message, InfoBarMessageType.Error);
        }
        finally
        {
            ResetProgress();
        }
    }

    private async Task RenderAsync(MailItemViewModel mailItemViewModel, CancellationToken cancellationToken = default)
    {
        ResetProgress();
        var isMimeExists = await _mimeFileService.IsMimeExistAsync(mailItemViewModel.MailCopy.AssignedAccount.Id, mailItemViewModel.MailCopy.FileId);

        if (!isMimeExists)
        {
            await HandleSingleItemDownloadAsync(mailItemViewModel);
        }

        // Find the MIME for this item and render it.
        var mimeMessageInformation = await _mimeFileService.GetMimeMessageInformationAsync(mailItemViewModel.MailCopy.FileId,
                                                                                           mailItemViewModel.MailCopy.AssignedAccount.Id,
                                                                                           cancellationToken).ConfigureAwait(false);

        if (mimeMessageInformation == null)
        {
            _dialogService.InfoBarMessage(Translator.Info_MessageCorruptedTitle, Translator.Info_MessageCorruptedMessage, InfoBarMessageType.Error);
            return;
        }

        initializedMailItemViewModel = mailItemViewModel;
        await RenderAsync(mimeMessageInformation);
    }

    private async Task RenderAsync(MimeMessageInformation mimeMessageInformation, bool ignoreJunkFilter = false)
    {
        forceImageLoading = ignoreJunkFilter;

        var message = mimeMessageInformation.MimeMessage;
        var messagePath = mimeMessageInformation.Path;

        initializedMimeMessageInformation = mimeMessageInformation;

        // TODO: Handle S/MIME decryption.
        // initializedMimeMessageInformation.MimeMessage.Body is MultipartSigned

        var renderingOptions = PreferencesService.GetRenderingOptions();

        // Prepare account contacts info in advance, to avoid UI shifts after clearing collections.
        var toAccountContacts = await GetAccountContacts(message.To);
        var ccAccountContacts = await GetAccountContacts(message.Cc);
        var bccAccountContacts = await GetAccountContacts(message.Bcc);

        await ExecuteUIThread(() =>
        {
            Attachments.Clear();
            ToItems.Clear();
            CcItems.Clear();
            BccItems.Clear();

            foreach (var item in toAccountContacts)
                ToItems.Add(item);
            foreach (var item in ccAccountContacts)
                CcItems.Add(item);
            foreach (var item in bccAccountContacts)
                BccItems.Add(item);

            Subject = string.IsNullOrWhiteSpace(message.Subject) ? Translator.MailItemNoSubject : message.Subject;

            // TODO: FromName and FromAddress is probably not correct here for mail lists.
            FromAddress = message.From.Mailboxes.FirstOrDefault()?.Address ?? Translator.UnknownAddress;
            FromName = message.From.Mailboxes.FirstOrDefault()?.Name ?? Translator.UnknownSender;
            
            // Use the received date from MailCopy if available, otherwise fall back to the sent date from MIME message
            CreationDate = initializedMailItemViewModel?.MailCopy.CreationDate ?? message.Date.DateTime;
            
            ContactPicture = initializedMailItemViewModel?.MailCopy.SenderContact?.Base64ContactPicture;

            // Automatically disable images for Junk folder to prevent pixel tracking.
            // This can only work for selected mail item rendering, not for EML file rendering.
            if (initializedMailItemViewModel != null &&
                initializedMailItemViewModel.MailCopy.AssignedFolder.SpecialFolderType == SpecialFolderType.Junk)
            {
                renderingOptions.LoadImages = false;
            }

            // Load images if forced.
            if (ignoreJunkFilter)
            {
                renderingOptions.LoadImages = true;
            }

            CurrentRenderModel = _mimeFileService.GetMailRenderModel(message, messagePath, renderingOptions);

            Messenger.Send(new HtmlRenderingRequested(CurrentRenderModel.RenderHtml));

            foreach (var attachment in CurrentRenderModel.Attachments)
            {
                Attachments.Add(new MailAttachmentViewModel(attachment));
            }

            OnPropertyChanged(nameof(IsImageRenderingDisabled));

            StatePersistenceService.IsReadingMail = true;
        });
    }

    private async Task<List<AccountContactViewModel>> GetAccountContacts(InternetAddressList internetAddresses)
    {
        List<AccountContactViewModel> accounts = [];
        foreach (var item in internetAddresses)
        {
            if (item is MailboxAddress mailboxAddress)
            {
                var foundContact = await _contactService.GetAddressInformationByAddressAsync(mailboxAddress.Address).ConfigureAwait(false)
                    ?? new AccountContact() { Name = mailboxAddress.Name, Address = mailboxAddress.Address };

                var contactViewModel = new AccountContactViewModel(foundContact);

                // Make sure that user account first in the list.
                if (string.Equals(contactViewModel.Address, initializedMailItemViewModel?.MailCopy.AssignedAccount?.Address, StringComparison.OrdinalIgnoreCase))
                {
                    contactViewModel.IsMe = true;
                    accounts.Insert(0, contactViewModel);
                }
                else
                {
                    accounts.Add(contactViewModel);
                }
            }
            else if (item is GroupAddress groupAddress)
            {
                accounts.AddRange(await GetAccountContacts(groupAddress.Members));
            }
        }

        if (accounts.Count > 0)
            accounts[^1].IsSemicolon = false;

        return accounts;
    }

    public override void OnNavigatedFrom(NavigationMode mode, object parameters)
    {
        base.OnNavigatedFrom(mode, parameters);

        renderCancellationTokenSource.Cancel();
        CurrentDownloadPercentage = 0d;

        initializedMailItemViewModel = null;
        initializedMimeMessageInformation = null;

        forceImageLoading = false;

        StatePersistenceService.IsReadingMail = false;
    }

    private void ResetProgress()
    {
        CurrentDownloadPercentage = 0;
        IsIndetermineProgress = false;
    }

    private void InitializeCommandBarItems()
    {
        MenuItems.Clear();

        // Add light/dark editor theme switch.
        if (IsDarkWebviewRenderer)
            MenuItems.Add(MailOperationMenuItem.Create(MailOperation.LightEditor));
        else
            MenuItems.Add(MailOperationMenuItem.Create(MailOperation.DarkEditor));

        // Save As PDF
        MenuItems.Add(MailOperationMenuItem.Create(MailOperation.SaveAs, true, true));

        // Print
        MenuItems.Add(MailOperationMenuItem.Create(MailOperation.Print, true, true));

        if (initializedMailItemViewModel == null)
            return;

        MenuItems.Add(MailOperationMenuItem.Create(MailOperation.Seperator));

        // You can't do these to draft items.
        if (!initializedMailItemViewModel.IsDraft)
        {
            // Reply
            MenuItems.Add(MailOperationMenuItem.Create(MailOperation.Reply));

            // Reply All
            MenuItems.Add(MailOperationMenuItem.Create(MailOperation.ReplyAll));

            // Forward
            MenuItems.Add(MailOperationMenuItem.Create(MailOperation.Forward));
        }

        if (initializedMimeMessageInformation?.MimeMessage != null)
        {
            MenuItems.Add(MailOperationMenuItem.Create(MailOperation.ViewMessageSource, true, true));
        }

        // Archive - Unarchive
        if (initializedMailItemViewModel.MailCopy.AssignedFolder.SpecialFolderType == SpecialFolderType.Archive)
            MenuItems.Add(MailOperationMenuItem.Create(MailOperation.UnArchive));
        else
            MenuItems.Add(MailOperationMenuItem.Create(MailOperation.Archive));

        // Delete
        MenuItems.Add(MailOperationMenuItem.Create(MailOperation.SoftDelete));

        // Flag - Clear Flag
        if (initializedMailItemViewModel.IsFlagged)
            MenuItems.Add(MailOperationMenuItem.Create(MailOperation.ClearFlag));
        else
            MenuItems.Add(MailOperationMenuItem.Create(MailOperation.SetFlag));

        // Secondary items.

        // Read - Unread
        if (initializedMailItemViewModel.IsRead)
            MenuItems.Add(MailOperationMenuItem.Create(MailOperation.MarkAsUnread, true, false));
        else
            MenuItems.Add(MailOperationMenuItem.Create(MailOperation.MarkAsRead, true, false));
    }

    protected override async void OnMailUpdated(MailCopy updatedMail)
    {
        base.OnMailUpdated(updatedMail);

        if (initializedMailItemViewModel == null) return;

        // Check if the updated mail is the same mail item we are rendering.
        // This is done with UniqueId to include FolderId into calculations.
        if (initializedMailItemViewModel.MailCopy.UniqueId != updatedMail.UniqueId) return;

        // Mail operation might change the mail item like mark read/unread or change flag.
        // So we need to update the mail item view model when this happens.
        // Also command bar items must be re-initialized since the items loaded based on the mail item.

        await ExecuteUIThread(() => { InitializeCommandBarItems(); });
    }

    [RelayCommand]
    private async Task OpenAttachmentAsync(MailAttachmentViewModel attachmentViewModel)
    {
        try
        {
            var fileFolderPath = Path.Combine(initializedMimeMessageInformation.Path, attachmentViewModel.FileName);
            var directoryInfo = new DirectoryInfo(initializedMimeMessageInformation.Path);

            var fileExists = File.Exists(fileFolderPath);

            if (!fileExists)
                await SaveAttachmentInternalAsync(attachmentViewModel, initializedMimeMessageInformation.Path);

            await LaunchFileInternalAsync(fileFolderPath);
        }
        catch (Exception ex)
        {
            Log.Error(ex, "Failed to open attachment.");

            _dialogService.InfoBarMessage(Translator.Info_AttachmentOpenFailedTitle, Translator.Info_AttachmentOpenFailedMessage, InfoBarMessageType.Error);
        }
    }

    [RelayCommand]
    private async Task SaveAttachmentAsync(MailAttachmentViewModel attachmentViewModel)
    {
        if (attachmentViewModel == null)
            return;

        try
        {
            attachmentViewModel.IsBusy = true;

            var pickedPath = await _dialogService.PickWindowsFolderAsync();

            if (string.IsNullOrEmpty(pickedPath)) return;

            await SaveAttachmentInternalAsync(attachmentViewModel, pickedPath);

            _dialogService.InfoBarMessage(Translator.Info_AttachmentSaveSuccessTitle, Translator.Info_AttachmentSaveSuccessMessage, InfoBarMessageType.Success);
        }
        catch (Exception ex)
        {
            Log.Error(ex, "Failed to save attachment.");

            _dialogService.InfoBarMessage(Translator.Info_AttachmentSaveFailedTitle, Translator.Info_AttachmentSaveFailedMessage, InfoBarMessageType.Error);
        }
        finally
        {
            attachmentViewModel.IsBusy = false;
        }
    }

    [RelayCommand]
    private async Task SaveAllAttachmentsAsync()
    {
        var pickedPath = await _dialogService.PickWindowsFolderAsync();

        if (string.IsNullOrEmpty(pickedPath)) return;

        try
        {

            foreach (var attachmentViewModel in Attachments)
            {
                await SaveAttachmentInternalAsync(attachmentViewModel, pickedPath);
            }

            _dialogService.InfoBarMessage(Translator.Info_AttachmentSaveSuccessTitle, Translator.Info_AttachmentSaveSuccessMessage, InfoBarMessageType.Success);
        }
        catch (Exception ex)
        {
            Log.Error(ex, "Failed to save attachment.");

            _dialogService.InfoBarMessage(Translator.Info_AttachmentSaveFailedTitle, Translator.Info_AttachmentSaveFailedMessage, InfoBarMessageType.Error);
        }
    }

    private async Task SaveAsAsync()
    {
        try
        {
            var pickedFolder = await _dialogService.PickWindowsFolderAsync();

            if (string.IsNullOrEmpty(pickedFolder)) return;

            var pdfFilePath = Path.Combine(pickedFolder, $"{initializedMailItemViewModel.FromAddress}.pdf");

            bool isSaved = await SaveHTMLasPDFFunc(pdfFilePath);

            if (isSaved)
            {
                _dialogService.InfoBarMessage(Translator.Info_PDFSaveSuccessTitle,
                    string.Format(Translator.Info_PDFSaveSuccessMessage, pdfFilePath),
                    InfoBarMessageType.Success);
            }
        }
        catch (Exception ex)
        {
            Log.Error(ex, "Failed to save as PDF.");
            _dialogService.InfoBarMessage(Translator.Info_PDFSaveFailedTitle, ex.Message, InfoBarMessageType.Error);
        }
    }

    // Returns created file path.
    private async Task<string> SaveAttachmentInternalAsync(MailAttachmentViewModel attachmentViewModel, string saveFolderPath)
    {
        var fullFilePath = Path.Combine(saveFolderPath, attachmentViewModel.FileName);
        var stream = await _fileService.GetFileStreamAsync(saveFolderPath, attachmentViewModel.FileName);

        using (stream)
        {
            await attachmentViewModel.MimeContent.DecodeToAsync(stream);
        }

        return fullFilePath;
    }

    private async Task LaunchFileInternalAsync(string filePath)
    {
        try
        {
            await NativeAppService.LaunchFileAsync(filePath);
        }
        catch (Exception ex)
        {
            _dialogService.InfoBarMessage(Translator.Info_FileLaunchFailedTitle, ex.Message, InfoBarMessageType.Error);
        }
    }

    void ITransferProgress.Report(long bytesTransferred, long totalSize)
        => _ = ExecuteUIThread(() => { CurrentDownloadPercentage = bytesTransferred * 100 / Math.Max(1, totalSize); });

    // For upload.
    void ITransferProgress.Report(long bytesTransferred) { }

    public async void Receive(NewMailItemRenderingRequestedEvent message)
    {
        try
        {
            await RenderAsync(message.MailItemViewModel, renderCancellationTokenSource.Token);
        }
        catch (OperationCanceledException)
        {
            Log.Information("Canceled mail rendering.");
        }
        catch (Exception ex)
        {
            _dialogService.InfoBarMessage(Translator.Info_MailRenderingFailedTitle, string.Format(Translator.Info_MailRenderingFailedMessage, ex.Message), InfoBarMessageType.Error);

            Log.Error(ex, "Failed to render mail.");
        }
    }

    public void Receive(ThumbnailAdded message)
    {
        UpdateThumbnails(ToItems, message.Email);
        UpdateThumbnails(CcItems, message.Email);
        UpdateThumbnails(BccItems, message.Email);
    }

    private void UpdateThumbnails(ObservableCollection<AccountContactViewModel> items, string email)
    {
        if (Dispatcher == null || items.Count == 0) return;

        Dispatcher.ExecuteOnUIThread(() =>
        {
            foreach (var item in items)
            {
                if (item.Address.Equals(email, StringComparison.OrdinalIgnoreCase))
                {
                    item.ThumbnailUpdatedEvent = !item.ThumbnailUpdatedEvent;
                }
            }
        });
    }

    [RelayCommand]
    private async Task ShowSmimeSigningCertificateInfoAsync()
    {
        if (IsSmimeSigned)
        {
            MimePart signaturePart;
            if (initializedMimeMessageInformation?.MimeMessage?.Body is MultipartSigned signed && signed[1] is MimePart signaturePart1)
            {
                signaturePart = signaturePart1;
            }
            else if (initializedMimeMessageInformation?.MimeMessage?.Body is ApplicationPkcs7Mime pkcs7)
            {
                signaturePart = null;
            }
            else
            {
                //_dialogService.InfoBarMessage(Translator.Info_SmimeSignatureNotFoundTitle, Translator.Info_SmimeSignatureNotFoundMessage, InfoBarMessageType.Error);
                return;
            }

            string info = $"{Translator.SmimeSignaturesInMessage}:\n";
            foreach (var (signature, valid) in CurrentRenderModel.Signatures)
            {
                info += string.Format(Translator.SmimeSignatureEntry, valid ? "✅" : "❌", signature.SignerCertificate.Name, signature.SignerCertificate.Fingerprint, signature.SignerCertificate.CreationDate, signature.SignerCertificate.ExpirationDate);
            }
            await ShowSmimeCertificateInfoAsync(signaturePart, info, Translator.SmimeSigningCertificateInfoTitle);
        }

    }

    private async Task ShowSmimeCertificateInfoAsync(MimePart certificateAttachment, string additionalInfo = "", string title = null)
    {
        {
            if (certificateAttachment == null)
            {
                await _dialogService.ShowConfirmationDialogAsync(
                    $"{additionalInfo}\n{Translator.SmimeNoCertificateFileFound}", title ?? Translator.SmimeCertificateInfoTitle, Translator.Buttons_OK);
                return;
            }
            var fileName = certificateAttachment.FileName ?? "smime.p7s";
            var contentType = certificateAttachment.ContentType?.MimeType ?? "application/pkcs7-signature";
            var size = certificateAttachment.Content?.Stream?.Length ?? 0;
            var info = string.Format(Translator.SmimeCertificateFileInfo, fileName, contentType, size);

            var result = await _dialogService.ShowConfirmationDialogAsync(
                $"{additionalInfo}\n{info}", title ?? Translator.SmimeCertificateInfoTitle,
                Translator.SmimeSaveCertificate);
            if (result)
            {
                var pickedPath = await _dialogService.PickFilePathAsync(fileName);
                if (!string.IsNullOrEmpty(pickedPath))
                {
                    var pickedDirectory = Path.GetDirectoryName(pickedPath);
                    var pickedFileName = Path.GetFileName(pickedPath);
                    await using (var stream = await _fileService.GetFileStreamAsync(pickedDirectory, pickedFileName))
                    {
                        await certificateAttachment.Content!.DecodeToAsync(stream);
                    }

                    _dialogService.InfoBarMessage(Translator.SmimeCertificate, string.Format(Translator.SmimeCertificateSavedTo, pickedPath),
                        InfoBarMessageType.Success);
                }
            }
        }
    }

    protected override void RegisterRecipients()
    {
        base.RegisterRecipients();
        
        Messenger.Register<NewMailItemRenderingRequestedEvent>(this);
        Messenger.Register<ThumbnailAdded>(this);
    }

    protected override void UnregisterRecipients()
    {
        base.UnregisterRecipients();
        
        Messenger.Unregister<NewMailItemRenderingRequestedEvent>(this);
        Messenger.Unregister<ThumbnailAdded>(this);
    }
}<|MERGE_RESOLUTION|>--- conflicted
+++ resolved
@@ -65,11 +65,7 @@
     public bool CanUnsubscribe => CurrentRenderModel?.UnsubscribeInfo?.CanUnsubscribe ?? false;
     public bool IsSmimeSigned => (CurrentRenderModel?.Signatures?.Count ?? 0) > 0;
     public bool IsSmimeEncrypted => CurrentRenderModel?.IsSmimeEncrypted ?? false;
-<<<<<<< HEAD
-    public bool IsJunkMail => initializedMailItemViewModel?.AssignedFolder != null && initializedMailItemViewModel.AssignedFolder.SpecialFolderType == SpecialFolderType.Junk;
-=======
     public bool IsJunkMail => initializedMailItemViewModel?.MailCopy.AssignedFolder != null && initializedMailItemViewModel.MailCopy.AssignedFolder.SpecialFolderType == SpecialFolderType.Junk;
->>>>>>> 169d3207
     public bool SmimeSignaturesValid => CurrentRenderModel?.Signatures?.Any(x => x.Value) ?? false;
     public bool SmimeSignaturesInvalid => !SmimeSignaturesValid;
 
