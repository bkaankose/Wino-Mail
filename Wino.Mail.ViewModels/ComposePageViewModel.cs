﻿using System;
using System.Collections.Generic;
using System.Collections.ObjectModel;
using System.IO;
using System.Linq;
using System.Threading.Tasks;
using CommunityToolkit.Mvvm.ComponentModel;
using CommunityToolkit.Mvvm.Input;
using CommunityToolkit.Mvvm.Messaging;
using MimeKit;
using Wino.Core.Domain;
using Wino.Core.Domain.Entities.Mail;
using Wino.Core.Domain.Entities.Shared;
using Wino.Core.Domain.Enums;
using Wino.Core.Domain.Exceptions;
using Wino.Core.Services;
using Wino.Core.Domain.Interfaces;
using Wino.Core.Domain.Models.MailItem;
using Wino.Core.Domain.Models.Navigation;
using Wino.Core.Extensions;
using Wino.Mail.ViewModels.Data;
using Wino.Messaging.Client.Mails;
using Wino.Messaging.Server;

namespace Wino.Mail.ViewModels;

public partial class ComposePageViewModel : MailBaseViewModel
{
    public Func<Task<string>> GetHTMLBodyFunction;

    // When we send the message or discard it, we need to block the mime update
    // Update is triggered when we leave the page.
    private bool isUpdatingMimeBlocked = false;

    private bool canSendMail => ComposingAccount != null && !IsLocalDraft && CurrentMimeMessage != null;

    [NotifyCanExecuteChangedFor(nameof(DiscardCommand))]
    [NotifyCanExecuteChangedFor(nameof(SendCommand))]
    [ObservableProperty]
    private MimeMessage currentMimeMessage = null;

    private readonly BodyBuilder bodyBuilder = new BodyBuilder();

    public bool IsLocalDraft => CurrentMailDraftItem?.MailCopy?.IsLocalDraft ?? true;

    #region Properties

    [ObservableProperty]
    [NotifyPropertyChangedFor(nameof(IsLocalDraft))]
    [NotifyCanExecuteChangedFor(nameof(DiscardCommand))]
    [NotifyCanExecuteChangedFor(nameof(SendCommand))]
    private MailItemViewModel currentMailDraftItem;

    [ObservableProperty]
    private bool isImportanceSelected;

    [ObservableProperty]
    private MessageImportance selectedMessageImportance;

    [ObservableProperty]
    private bool isCCBCCVisible;

    [ObservableProperty]
    private string subject;

    [ObservableProperty]
    [NotifyCanExecuteChangedFor(nameof(DiscardCommand))]
    [NotifyCanExecuteChangedFor(nameof(SendCommand))]
    private MailAccount composingAccount;

    [ObservableProperty]
    private List<MailAccountAlias> availableAliases;

    [ObservableProperty]
    private MailAccountAlias selectedAlias;

    [ObservableProperty]
    private bool isDraggingOverComposerGrid;

    [ObservableProperty]
    private bool isDraggingOverFilesDropZone;

    [ObservableProperty]
    private bool isDraggingOverImagesDropZone;

    public ObservableCollection<MailAttachmentViewModel> IncludedAttachments { get; set; } = [];
    public ObservableCollection<MailAccount> Accounts { get; set; } = [];
    public ObservableCollection<AccountContact> ToItems { get; set; } = [];
    public ObservableCollection<AccountContact> CCItems { get; set; } = [];
    public ObservableCollection<AccountContact> BCCItems { get; set; } = [];

    #endregion

    public INativeAppService NativeAppService { get; }

    private readonly IMailDialogService _dialogService;
    private readonly IMailService _mailService;
    private readonly IMimeFileService _mimeFileService;
    private readonly IFileService _fileService;
    private readonly IFolderService _folderService;
    private readonly IAccountService _accountService;
    private readonly IWinoRequestDelegator _worker;
    public readonly IFontService FontService;
    public readonly IPreferencesService PreferencesService;
    public readonly IContactService ContactService;

    public ComposePageViewModel(IMailDialogService dialogService,
                                IMailService mailService,
                                IMimeFileService mimeFileService,
                                IFileService fileService,
                                INativeAppService nativeAppService,
                                IFolderService folderService,
                                IAccountService accountService,
                                IWinoRequestDelegator worker,
                                IContactService contactService,
                                IFontService fontService,
                                IPreferencesService preferencesService)
    {
        NativeAppService = nativeAppService;
        ContactService = contactService;
        FontService = fontService;
        PreferencesService = preferencesService;

        _folderService = folderService;
        _dialogService = dialogService;
        _mailService = mailService;
        _mimeFileService = mimeFileService;
        _fileService = fileService;
        _accountService = accountService;
        _worker = worker;
    }

    [RelayCommand]
    private async Task OpenAttachmentAsync(MailAttachmentViewModel attachmentViewModel)
    {
        if (string.IsNullOrEmpty(attachmentViewModel.FilePath)) return;

        try
        {
            await NativeAppService.LaunchFileAsync(attachmentViewModel.FilePath);
        }
        catch
        {
            _dialogService.InfoBarMessage(Translator.Info_FailedToOpenFileTitle, Translator.Info_FailedToOpenFileMessage, InfoBarMessageType.Error);
        }
    }

    [RelayCommand]
    private async Task SaveAttachmentAsync(MailAttachmentViewModel attachmentViewModel)
    {
        if (attachmentViewModel.Content == null) return;
        var pickedFilePath = await _dialogService.PickFilePathAsync(attachmentViewModel.FileName);
        if (string.IsNullOrWhiteSpace(pickedFilePath)) return;

        try
        {
            await _fileService.CopyFileAsync(attachmentViewModel.FilePath, pickedFilePath);
        }
        catch
        {
            _dialogService.InfoBarMessage(Translator.Info_FailedToOpenFileTitle, Translator.Info_FailedToOpenFileMessage, InfoBarMessageType.Error);
        }
    }

    [RelayCommand]
    private async Task AttachFilesAsync()
    {
        var pickedFiles = await _dialogService.PickFilesAsync("*");

        if (pickedFiles?.Count == 0) return;

        foreach (var file in pickedFiles)
        {
            var attachmentViewModel = new MailAttachmentViewModel(file);
            IncludedAttachments.Add(attachmentViewModel);
        }
    }

    [RelayCommand]
    private void RemoveAttachment(MailAttachmentViewModel attachmentViewModel)
        => IncludedAttachments.Remove(attachmentViewModel);

    [RelayCommand(CanExecute = nameof(canSendMail))]
    private async Task SendAsync()
    {
        // TODO: More detailed mail validations.

        if (!ToItems.Any())
        {
            await _dialogService.ShowMessageAsync(Translator.DialogMessage_ComposerMissingRecipientMessage,
                                                 Translator.DialogMessage_ComposerValidationFailedTitle,
                                                 WinoCustomMessageDialogIcon.Warning);
            return;
        }

        if (string.IsNullOrEmpty(Subject))
        {
            var isConfirmed = await _dialogService.ShowConfirmationDialogAsync(Translator.DialogMessage_EmptySubjectConfirmationMessage, Translator.DialogMessage_EmptySubjectConfirmation, Translator.Buttons_Yes);

            if (!isConfirmed) return;
        }

        if (SelectedAlias == null)
        {
            _dialogService.InfoBarMessage(Translator.DialogMessage_AliasNotSelectedTitle, Translator.DialogMessage_AliasNotSelectedMessage, InfoBarMessageType.Error);
            return;
        }

        // Save mime changes before sending.
        await UpdateMimeChangesAsync().ConfigureAwait(false);

        isUpdatingMimeBlocked = true;

        var assignedAccount = CurrentMailDraftItem.MailCopy.AssignedAccount;
        var sentFolder = await _folderService.GetSpecialFolderByAccountIdAsync(assignedAccount.Id, SpecialFolderType.Sent);

        using MemoryStream memoryStream = new();
        CurrentMimeMessage.WriteTo(FormatOptions.Default, memoryStream);
        byte[] buffer = memoryStream.GetBuffer();
        int count = (int)memoryStream.Length;

        var base64EncodedMessage = Convert.ToBase64String(buffer);
        var draftSendPreparationRequest = new SendDraftPreparationRequest(CurrentMailDraftItem.MailCopy,
                                                                          SelectedAlias,
                                                                          sentFolder,
                                                                          CurrentMailDraftItem.MailCopy.AssignedFolder,
                                                                          CurrentMailDraftItem.MailCopy.AssignedAccount.Preferences,
                                                                          base64EncodedMessage);

        await _worker.ExecuteAsync(draftSendPreparationRequest);
    }

    public async Task UpdateMimeChangesAsync()
    {
        if (isUpdatingMimeBlocked || CurrentMimeMessage == null || ComposingAccount == null || CurrentMailDraftItem == null) return;

        // Save recipients.

        SaveAddressInfo(ToItems, CurrentMimeMessage.To);
        SaveAddressInfo(CCItems, CurrentMimeMessage.Cc);
        SaveAddressInfo(BCCItems, CurrentMimeMessage.Bcc);

        SaveImportance();
        SaveSubject();
        SaveFromAddress();
        SaveReplyToAddress();

        await SaveAttachmentsAsync();
        await SaveBodyAsync();
        await UpdateMailCopyAsync();

        // Save mime file.
        await _mimeFileService.SaveMimeMessageAsync(CurrentMailDraftItem.MailCopy.FileId, CurrentMimeMessage, ComposingAccount.Id).ConfigureAwait(false);
    }

    private async Task UpdateMailCopyAsync()
    {
        CurrentMailDraftItem.Subject = CurrentMimeMessage.Subject;
        CurrentMailDraftItem.PreviewText = CurrentMimeMessage.TextBody;
        CurrentMailDraftItem.FromAddress = SelectedAlias.AliasAddress;
        CurrentMailDraftItem.HasAttachments = CurrentMimeMessage.Attachments.Any();

        // Update database.
        await _mailService.UpdateMailAsync(CurrentMailDraftItem.MailCopy);
    }

    private async Task SaveAttachmentsAsync()
    {
        bodyBuilder.Attachments.Clear();

        foreach (var path in IncludedAttachments)
        {
            if (path.Content == null) continue;

            await bodyBuilder.Attachments.AddAsync(path.FileName, new MemoryStream(path.Content));
        }
    }

    private void SaveImportance()
    {
        CurrentMimeMessage.Importance = IsImportanceSelected ? SelectedMessageImportance : MessageImportance.Normal;
    }

    private void SaveSubject()
    {
        if (Subject != null)
        {
            CurrentMimeMessage.Subject = Subject;
        }
    }

    private async Task SaveBodyAsync()
    {
        if (GetHTMLBodyFunction != null)
        {
            bodyBuilder.SetHtmlBody(await GetHTMLBodyFunction());
        }

        CurrentMimeMessage.Body = bodyBuilder.ToMessageBody();
    }

    [RelayCommand(CanExecute = nameof(canSendMail))]
    private async Task DiscardAsync()
    {
        if (ComposingAccount == null)
        {
            _dialogService.InfoBarMessage(Translator.Info_MessageCorruptedTitle, Translator.Info_MessageCorruptedMessage, InfoBarMessageType.Error);
            return;
        }

        var confirmation = await _dialogService.ShowConfirmationDialogAsync(Translator.DialogMessage_DiscardDraftConfirmationMessage,
                                                                           Translator.DialogMessage_DiscardDraftConfirmationTitle,
                                                                           Translator.Buttons_Yes);

        if (confirmation)
        {
            isUpdatingMimeBlocked = true;

            // Don't send delete request for local drafts. Just delete the record and mime locally.
            if (CurrentMailDraftItem.MailCopy.IsLocalDraft)
            {
                await _mailService.DeleteMailAsync(ComposingAccount.Id, CurrentMailDraftItem.Id);
            }
            else
            {
                var deletePackage = new MailOperationPreperationRequest(MailOperation.HardDelete, CurrentMailDraftItem.MailCopy, ignoreHardDeleteProtection: true);
                await _worker.ExecuteAsync(deletePackage).ConfigureAwait(false);
            }
        }
    }

    public override void OnNavigatedFrom(NavigationMode mode, object parameters)
    {
        base.OnNavigatedFrom(mode, parameters);

        /// Do not put any code here.
        /// Make sure to use Page's OnNavigatedTo instead.
    }

    public override async void OnNavigatedTo(NavigationMode mode, object parameters)
    {
        base.OnNavigatedTo(mode, parameters);

        if (parameters != null && parameters is MailItemViewModel mailItem)
        {
            CurrentMailDraftItem = mailItem;

            await TryPrepareComposeAsync(true);
        }
    }

    private async Task<bool> InitializeComposerAccountAsync()
    {
        if (CurrentMailDraftItem == null) return false;

        if (ComposingAccount != null) return true;

        var composingAccount = await _accountService.GetAccountAsync(CurrentMailDraftItem.MailCopy.AssignedAccount.Id).ConfigureAwait(false);
        if (composingAccount == null) return false;

        var aliases = await _accountService.GetAccountAliasesAsync(composingAccount.Id).ConfigureAwait(false);

        if (aliases == null || !aliases.Any()) return false;

        // MailAccountAlias primaryAlias = aliases.Find(a => a.IsPrimary) ?? aliases.First();

        // Auto-select the correct alias from the message itself.
        // If can't, fallback to primary alias.

        MailAccountAlias primaryAlias = null;

        if (!string.IsNullOrEmpty(CurrentMailDraftItem.FromAddress))
        {
            primaryAlias = aliases.Find(a => a.AliasAddress == CurrentMailDraftItem.FromAddress);
        }

        primaryAlias ??= await _accountService.GetPrimaryAccountAliasAsync(ComposingAccount.Id).ConfigureAwait(false);

        await ExecuteUIThread(() =>
        {
            ComposingAccount = composingAccount;
            AvailableAliases = aliases;
            SelectedAlias = primaryAlias;
        });

        return true;
    }

    private async Task TryPrepareComposeAsync(bool downloadIfNeeded)
    {
        if (CurrentMailDraftItem == null) return;

        bool isComposerInitialized = await InitializeComposerAccountAsync();

        if (!isComposerInitialized) return;

        retry:

        // Replying existing message.
        MimeMessageInformation mimeMessageInformation = null;

        try
        {
            mimeMessageInformation = await _mimeFileService.GetMimeMessageInformationAsync(CurrentMailDraftItem.MailCopy.FileId, ComposingAccount.Id).ConfigureAwait(false);
        }
        catch (FileNotFoundException)
        {
            if (downloadIfNeeded)
            {
                downloadIfNeeded = false;

<<<<<<< HEAD
                // Download missing MIME message using SynchronizationManager
                await SynchronizationManager.Instance.DownloadMimeMessageAsync(
                    CurrentMailDraftItem.MailCopy, 
                    CurrentMailDraftItem.AssignedAccount.Id);
=======
                var package = new DownloadMissingMessageRequested(CurrentMailDraftItem.MailCopy.AssignedAccount.Id, CurrentMailDraftItem.MailCopy);
                var downloadResponse = await _winoServerConnectionManager.GetResponseAsync<bool, DownloadMissingMessageRequested>(package);
>>>>>>> 7b41f558

                goto retry;
            }
            else
                _dialogService.InfoBarMessage(Translator.Info_ComposerMissingMIMETitle, Translator.Info_ComposerMissingMIMEMessage, InfoBarMessageType.Error);

            return;
        }
        catch (IOException)
        {
            _dialogService.InfoBarMessage(Translator.Busy, Translator.Exception_MailProcessing, InfoBarMessageType.Warning);
        }
        catch (ComposerMimeNotFoundException)
        {
            _dialogService.InfoBarMessage(Translator.Info_ComposerMissingMIMETitle, Translator.Info_ComposerMissingMIMEMessage, InfoBarMessageType.Error);
        }

        if (mimeMessageInformation == null)
            return;

        var replyingMime = mimeMessageInformation.MimeMessage;
        var mimeFilePath = mimeMessageInformation.Path;

        var renderModel = _mimeFileService.GetMailRenderModel(replyingMime, mimeFilePath);

        await ExecuteUIThread(async () =>
        {
            // Extract information

            CurrentMimeMessage = replyingMime;

            ToItems.Clear();
            CCItems.Clear();
            BCCItems.Clear();

            await LoadAddressInfoAsync(replyingMime.To, ToItems);
            await LoadAddressInfoAsync(replyingMime.Cc, CCItems);
            await LoadAddressInfoAsync(replyingMime.Bcc, BCCItems);

            LoadAttachments();

            if (replyingMime.Cc.Any() || replyingMime.Bcc.Any())
                IsCCBCCVisible = true;

            Subject = replyingMime.Subject;

            Messenger.Send(new CreateNewComposeMailRequested(renderModel));
        });
    }

    private void LoadAttachments()
    {
        if (CurrentMimeMessage == null) return;

        foreach (var attachment in CurrentMimeMessage.Attachments)
        {
            if (attachment.IsAttachment && attachment is MimePart attachmentPart)
            {
                IncludedAttachments.Add(new MailAttachmentViewModel(attachmentPart));
            }
        }
    }

    private async Task LoadAddressInfoAsync(InternetAddressList list, ObservableCollection<AccountContact> collection)
    {
        foreach (var item in list)
        {
            if (item is MailboxAddress mailboxAddress)
            {
                var foundContact = await ContactService.GetAddressInformationByAddressAsync(mailboxAddress.Address).ConfigureAwait(false)
                    ?? new AccountContact() { Name = mailboxAddress.Name, Address = mailboxAddress.Address };

                await ExecuteUIThread(() => { collection.Add(foundContact); });
            }
            else if (item is GroupAddress groupAddress)
                await LoadAddressInfoAsync(groupAddress.Members, collection);
        }
    }

    private void SaveFromAddress()
    {
        if (SelectedAlias == null) return;

        CurrentMimeMessage.From.Clear();

        // Try to get the sender name from the alias. If not, fallback to account sender name.
        var senderName = SelectedAlias.AliasSenderName ?? ComposingAccount.SenderName;

        CurrentMimeMessage.From.Add(new MailboxAddress(senderName, SelectedAlias.AliasAddress));
    }

    private void SaveReplyToAddress()
    {
        if (SelectedAlias == null) return;

        if (!string.IsNullOrEmpty(SelectedAlias.ReplyToAddress))
        {
            if (!CurrentMimeMessage.ReplyTo.Any(a => a is MailboxAddress mailboxAddress && mailboxAddress.Address == SelectedAlias.ReplyToAddress))
            {
                CurrentMimeMessage.ReplyTo.Clear();
                CurrentMimeMessage.ReplyTo.Add(new MailboxAddress(SelectedAlias.ReplyToAddress, SelectedAlias.ReplyToAddress));
            }
        }
    }

    private void SaveAddressInfo(IEnumerable<AccountContact> addresses, InternetAddressList list)
    {
        list.Clear();

        foreach (var item in addresses)
            list.Add(new MailboxAddress(item.Name, item.Address));
    }

    public async Task<AccountContact> GetAddressInformationAsync(string tokenText, ObservableCollection<AccountContact> collection)
    {
        // Get model from the service. This will make sure the name is properly included if there is any record.

        var info = await ContactService.GetAddressInformationByAddressAsync(tokenText)
            ?? new AccountContact() { Name = tokenText, Address = tokenText };

        // Don't add if there is already that address in the collection.
        if (collection.Any(a => a.Address == info.Address))
            return null;

        return info;
    }

    public void NotifyAddressExists()
    {
        _dialogService.InfoBarMessage(Translator.Info_ContactExistsTitle, Translator.Info_ContactExistsMessage, InfoBarMessageType.Warning);
    }

    public void NotifyInvalidEmail(string address)
    {
        _dialogService.InfoBarMessage(Translator.Info_InvalidAddressTitle, string.Format(Translator.Info_InvalidAddressMessage, address), InfoBarMessageType.Warning);
    }

    protected override async void OnMailUpdated(MailCopy updatedMail)
    {
        base.OnMailUpdated(updatedMail);

        if (CurrentMailDraftItem == null) return;

        if (updatedMail.UniqueId == CurrentMailDraftItem.MailCopy.UniqueId)
        {
            await ExecuteUIThread(() =>
            {
                CurrentMailDraftItem.MailCopy = updatedMail;

                DiscardCommand.NotifyCanExecuteChanged();
                SendCommand.NotifyCanExecuteChanged();
            });
        }
    }
}<|MERGE_RESOLUTION|>--- conflicted
+++ resolved
@@ -409,15 +409,10 @@
             {
                 downloadIfNeeded = false;
 
-<<<<<<< HEAD
                 // Download missing MIME message using SynchronizationManager
                 await SynchronizationManager.Instance.DownloadMimeMessageAsync(
                     CurrentMailDraftItem.MailCopy, 
                     CurrentMailDraftItem.AssignedAccount.Id);
-=======
-                var package = new DownloadMissingMessageRequested(CurrentMailDraftItem.MailCopy.AssignedAccount.Id, CurrentMailDraftItem.MailCopy);
-                var downloadResponse = await _winoServerConnectionManager.GetResponseAsync<bool, DownloadMissingMessageRequested>(package);
->>>>>>> 7b41f558
 
                 goto retry;
             }
