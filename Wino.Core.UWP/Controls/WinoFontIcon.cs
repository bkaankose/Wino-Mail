--- conflicted
+++ resolved
@@ -99,12 +99,7 @@
         EventReminder,
         EventEditSeries,
         EventJoinOnline,
-<<<<<<< HEAD
-        Apple,
-        Yahoo
-=======
         ViewMessageSource,
->>>>>>> fcaf62ec
     }
 
     public class WinoFontIcon : FontIcon
