﻿<?xml version="1.0" encoding="utf-8"?>
<Project ToolsVersion="15.0" DefaultTargets="Build" xmlns="http://schemas.microsoft.com/developer/msbuild/2003">
  <Import Project="$(MSBuildExtensionsPath)\$(MSBuildToolsVersion)\Microsoft.Common.props" Condition="Exists('$(MSBuildExtensionsPath)\$(MSBuildToolsVersion)\Microsoft.Common.props')" />
  <PropertyGroup>
    <Configuration Condition=" '$(Configuration)' == '' ">Debug</Configuration>
    <Platform Condition=" '$(Platform)' == '' ">AnyCPU</Platform>
    <ProjectGuid>{395F19BA-1E42-495C-9DB5-1A6F537FCCB8}</ProjectGuid>
    <OutputType>Library</OutputType>
    <AppDesignerFolder>Properties</AppDesignerFolder>
    <RootNamespace>Wino.Core.UWP</RootNamespace>
    <AssemblyName>Wino.Core.UWP</AssemblyName>
    <DefaultLanguage>en-US</DefaultLanguage>
    <TargetPlatformIdentifier>UAP</TargetPlatformIdentifier>
    <TargetPlatformVersion Condition=" '$(TargetPlatformVersion)' == '' ">10.0.22621.0</TargetPlatformVersion>
    <TargetPlatformMinVersion>10.0.17763.0</TargetPlatformMinVersion>
    <MinimumVisualStudioVersion>14</MinimumVisualStudioVersion>
    <FileAlignment>512</FileAlignment>
    <ProjectTypeGuids>{A5A43C5B-DE2A-4C0C-9213-0A381AF9435A};{FAE04EC0-301F-11D3-BF4B-00C04F79EFBC}</ProjectTypeGuids>
  </PropertyGroup>
  <PropertyGroup Condition=" '$(Configuration)|$(Platform)' == 'Debug|AnyCPU' ">
    <PlatformTarget>AnyCPU</PlatformTarget>
    <DebugSymbols>true</DebugSymbols>
    <DebugType>full</DebugType>
    <Optimize>false</Optimize>
    <OutputPath>bin\Debug\</OutputPath>
    <DefineConstants>DEBUG;TRACE;NETFX_CORE;WINDOWS_UWP</DefineConstants>
    <ErrorReport>prompt</ErrorReport>
    <WarningLevel>4</WarningLevel>
  </PropertyGroup>
  <PropertyGroup Condition=" '$(Configuration)|$(Platform)' == 'Release|AnyCPU' ">
    <PlatformTarget>AnyCPU</PlatformTarget>
    <DebugType>pdbonly</DebugType>
    <Optimize>true</Optimize>
    <OutputPath>bin\Release\</OutputPath>
    <DefineConstants>TRACE;NETFX_CORE;WINDOWS_UWP</DefineConstants>
    <ErrorReport>prompt</ErrorReport>
    <WarningLevel>4</WarningLevel>
  </PropertyGroup>
  <PropertyGroup Condition="'$(Configuration)|$(Platform)' == 'Debug|x86'">
    <PlatformTarget>x86</PlatformTarget>
    <DebugSymbols>true</DebugSymbols>
    <OutputPath>bin\x86\Debug\</OutputPath>
    <DefineConstants>DEBUG;TRACE;NETFX_CORE;WINDOWS_UWP</DefineConstants>
    <NoWarn>;2008</NoWarn>
    <DebugType>full</DebugType>
    <UseVSHostingProcess>false</UseVSHostingProcess>
    <ErrorReport>prompt</ErrorReport>
  </PropertyGroup>
  <PropertyGroup Condition="'$(Configuration)|$(Platform)' == 'Release|x86'">
    <PlatformTarget>x86</PlatformTarget>
    <OutputPath>bin\x86\Release\</OutputPath>
    <DefineConstants>TRACE;NETFX_CORE;WINDOWS_UWP</DefineConstants>
    <Optimize>true</Optimize>
    <NoWarn>;2008</NoWarn>
    <DebugType>pdbonly</DebugType>
    <UseVSHostingProcess>false</UseVSHostingProcess>
    <ErrorReport>prompt</ErrorReport>
  </PropertyGroup>
  <PropertyGroup Condition="'$(Configuration)|$(Platform)' == 'Debug|ARM'">
    <PlatformTarget>ARM</PlatformTarget>
    <DebugSymbols>true</DebugSymbols>
    <OutputPath>bin\ARM\Debug\</OutputPath>
    <DefineConstants>DEBUG;TRACE;NETFX_CORE;WINDOWS_UWP</DefineConstants>
    <NoWarn>;2008</NoWarn>
    <DebugType>full</DebugType>
    <UseVSHostingProcess>false</UseVSHostingProcess>
    <ErrorReport>prompt</ErrorReport>
  </PropertyGroup>
  <PropertyGroup Condition="'$(Configuration)|$(Platform)' == 'Release|ARM'">
    <PlatformTarget>ARM</PlatformTarget>
    <OutputPath>bin\ARM\Release\</OutputPath>
    <DefineConstants>TRACE;NETFX_CORE;WINDOWS_UWP</DefineConstants>
    <Optimize>true</Optimize>
    <NoWarn>;2008</NoWarn>
    <DebugType>pdbonly</DebugType>
    <UseVSHostingProcess>false</UseVSHostingProcess>
    <ErrorReport>prompt</ErrorReport>
  </PropertyGroup>
  <PropertyGroup Condition="'$(Configuration)|$(Platform)' == 'Debug|ARM64'">
    <PlatformTarget>ARM64</PlatformTarget>
    <DebugSymbols>true</DebugSymbols>
    <OutputPath>bin\ARM64\Debug\</OutputPath>
    <DefineConstants>DEBUG;TRACE;NETFX_CORE;WINDOWS_UWP</DefineConstants>
    <NoWarn>;2008</NoWarn>
    <DebugType>full</DebugType>
    <UseVSHostingProcess>false</UseVSHostingProcess>
    <ErrorReport>prompt</ErrorReport>
  </PropertyGroup>
  <PropertyGroup Condition="'$(Configuration)|$(Platform)' == 'Release|ARM64'">
    <PlatformTarget>ARM64</PlatformTarget>
    <OutputPath>bin\ARM64\Release\</OutputPath>
    <DefineConstants>TRACE;NETFX_CORE;WINDOWS_UWP</DefineConstants>
    <Optimize>true</Optimize>
    <NoWarn>;2008</NoWarn>
    <DebugType>pdbonly</DebugType>
    <UseVSHostingProcess>false</UseVSHostingProcess>
    <ErrorReport>prompt</ErrorReport>
  </PropertyGroup>
  <PropertyGroup Condition="'$(Configuration)|$(Platform)' == 'Debug|x64'">
    <PlatformTarget>x64</PlatformTarget>
    <DebugSymbols>true</DebugSymbols>
    <OutputPath>bin\x64\Debug\</OutputPath>
    <DefineConstants>DEBUG;TRACE;NETFX_CORE;WINDOWS_UWP</DefineConstants>
    <NoWarn>;2008</NoWarn>
    <DebugType>full</DebugType>
    <UseVSHostingProcess>false</UseVSHostingProcess>
    <ErrorReport>prompt</ErrorReport>
  </PropertyGroup>
  <PropertyGroup Condition="'$(Configuration)|$(Platform)' == 'Release|x64'">
    <PlatformTarget>x64</PlatformTarget>
    <OutputPath>bin\x64\Release\</OutputPath>
    <DefineConstants>TRACE;NETFX_CORE;WINDOWS_UWP</DefineConstants>
    <Optimize>true</Optimize>
    <NoWarn>;2008</NoWarn>
    <DebugType>pdbonly</DebugType>
    <UseVSHostingProcess>false</UseVSHostingProcess>
    <ErrorReport>prompt</ErrorReport>
  </PropertyGroup>
  <PropertyGroup>
    <RestoreProjectStyle>PackageReference</RestoreProjectStyle>
    <LangVersion>12.0</LangVersion>
  </PropertyGroup>
  <ItemGroup>
    <Compile Include="CoreUWPContainerSetup.cs" />
    <Compile Include="Dispatcher.cs" />
    <Compile Include="Extensions\ElementThemeExtensions.cs" />
    <Compile Include="Models\Personalization\CustomAppTheme.cs" />
    <Compile Include="Models\Personalization\PreDefinedAppTheme.cs" />
    <Compile Include="Models\Personalization\SystemAppTheme.cs" />
    <Compile Include="Properties\AssemblyInfo.cs" />
<<<<<<< HEAD
    <Compile Include="Services\AppInitializerService.cs" />
    <Compile Include="Services\AppShellService.cs" />
    <Compile Include="Services\BackgroundSynchronizer.cs" />
=======
    <Compile Include="Services\PreferencesService.cs" />
    <Compile Include="Services\StatePersistenceService.cs" />
    <Compile Include="Services\WinoServerConnectionManager.cs" />
>>>>>>> 38f44a8b
    <Compile Include="Services\BackgroundTaskService.cs" />
    <Compile Include="Services\ClipboardService.cs" />
    <Compile Include="Services\ConfigurationService.cs" />
    <Compile Include="Services\FileService.cs" />
    <Compile Include="Services\KeyPressService.cs" />
    <Compile Include="Services\NativeAppService.cs" />
    <Compile Include="Services\NotificationBuilder.cs" />
    <Compile Include="Services\StoreManagementService.cs" />
    <Compile Include="Services\StoreRatingService.cs" />
    <Compile Include="Services\ThemeService.cs" />
    <Compile Include="Services\UnderlyingThemeService.cs" />
    <EmbeddedResource Include="Properties\Wino.Core.UWP.rd.xml" />
  </ItemGroup>
  <ItemGroup>
    <!--<PackageReference Include="CommunityToolkit.Uwp.Helpers">
      <Version>8.0.230907</Version>
    </PackageReference>-->
    <PackageReference Include="Microsoft.AppCenter.Analytics">
      <Version>5.0.4</Version>
    </PackageReference>
    <PackageReference Include="Microsoft.NETCore.UniversalWindowsPlatform">
      <Version>6.2.14</Version>
    </PackageReference>
    <PackageReference Include="Microsoft.Toolkit.Uwp">
      <Version>7.1.3</Version>
    </PackageReference>
    <PackageReference Include="Microsoft.Toolkit.Uwp.Notifications">
      <Version>7.1.3</Version>
    </PackageReference>
  </ItemGroup>
  <ItemGroup>
    <ProjectReference Include="..\Wino.Core.Domain\Wino.Core.Domain.csproj">
      <Project>{cf3312e5-5da0-4867-9945-49ea7598af1f}</Project>
      <Name>Wino.Core.Domain</Name>
    </ProjectReference>
    <ProjectReference Include="..\Wino.Core\Wino.Core.csproj">
      <Project>{e6b1632a-8901-41e8-9ddf-6793c7698b0b}</Project>
      <Name>Wino.Core</Name>
    </ProjectReference>
    <ProjectReference Include="..\Wino.Messages\Wino.Messaging.csproj">
      <Project>{0c307d7e-256f-448c-8265-5622a812fbcc}</Project>
      <Name>Wino.Messaging</Name>
    </ProjectReference>
  </ItemGroup>
  <ItemGroup>
    <SDKReference Include="WindowsDesktop, Version=10.0.22621.0">
      <Name>Windows Desktop Extensions for the UWP</Name>
    </SDKReference>
  </ItemGroup>
  <PropertyGroup Condition=" '$(VisualStudioVersion)' == '' or '$(VisualStudioVersion)' &lt; '14.0' ">
    <VisualStudioVersion>14.0</VisualStudioVersion>
  </PropertyGroup>
  <Import Project="$(MSBuildExtensionsPath)\Microsoft\WindowsXaml\v$(VisualStudioVersion)\Microsoft.Windows.UI.Xaml.CSharp.targets" />
  <!-- To modify your build process, add your task inside one of the targets below and uncomment it. 
       Other similar extension points exist, see Microsoft.Common.targets.
  <Target Name="BeforeBuild">
  </Target>
  <Target Name="AfterBuild">
  </Target>
  -->
</Project><|MERGE_RESOLUTION|>--- conflicted
+++ resolved
@@ -128,15 +128,9 @@
     <Compile Include="Models\Personalization\PreDefinedAppTheme.cs" />
     <Compile Include="Models\Personalization\SystemAppTheme.cs" />
     <Compile Include="Properties\AssemblyInfo.cs" />
-<<<<<<< HEAD
-    <Compile Include="Services\AppInitializerService.cs" />
-    <Compile Include="Services\AppShellService.cs" />
-    <Compile Include="Services\BackgroundSynchronizer.cs" />
-=======
     <Compile Include="Services\PreferencesService.cs" />
     <Compile Include="Services\StatePersistenceService.cs" />
     <Compile Include="Services\WinoServerConnectionManager.cs" />
->>>>>>> 38f44a8b
     <Compile Include="Services\BackgroundTaskService.cs" />
     <Compile Include="Services\ClipboardService.cs" />
     <Compile Include="Services\ConfigurationService.cs" />
