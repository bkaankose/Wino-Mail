<<<<<<< HEAD
﻿<?xml version="1.0" encoding="utf-8"?>
<Project ToolsVersion="15.0" DefaultTargets="Build" xmlns="http://schemas.microsoft.com/developer/msbuild/2003">
  <Import Project="$(MSBuildExtensionsPath)\$(MSBuildToolsVersion)\Microsoft.Common.props" Condition="Exists('$(MSBuildExtensionsPath)\$(MSBuildToolsVersion)\Microsoft.Common.props')" />
  <PropertyGroup>
    <Configuration Condition=" '$(Configuration)' == '' ">Debug</Configuration>
    <Platform Condition=" '$(Platform)' == '' ">AnyCPU</Platform>
    <ProjectGuid>{395F19BA-1E42-495C-9DB5-1A6F537FCCB8}</ProjectGuid>
    <OutputType>Library</OutputType>
    <AppDesignerFolder>Properties</AppDesignerFolder>
    <RootNamespace>Wino.Core.UWP</RootNamespace>
    <AssemblyName>Wino.Core.UWP</AssemblyName>
    <DefaultLanguage>en-US</DefaultLanguage>
    <TargetPlatformIdentifier>UAP</TargetPlatformIdentifier>
    <TargetPlatformVersion Condition=" '$(TargetPlatformVersion)' == '' ">10.0.22621.0</TargetPlatformVersion>
    <TargetPlatformMinVersion>10.0.17763.0</TargetPlatformMinVersion>
    <MinimumVisualStudioVersion>14</MinimumVisualStudioVersion>
    <FileAlignment>512</FileAlignment>
    <ProjectTypeGuids>{A5A43C5B-DE2A-4C0C-9213-0A381AF9435A};{FAE04EC0-301F-11D3-BF4B-00C04F79EFBC}</ProjectTypeGuids>
  </PropertyGroup>
  <PropertyGroup Condition="'$(Configuration)|$(Platform)' == 'Debug|x86'">
    <PlatformTarget>x86</PlatformTarget>
    <DebugSymbols>true</DebugSymbols>
    <OutputPath>bin\x86\Debug\</OutputPath>
    <DefineConstants>DEBUG;TRACE;NETFX_CORE;WINDOWS_UWP</DefineConstants>
    <NoWarn>;2008</NoWarn>
    <DebugType>full</DebugType>
    <UseVSHostingProcess>false</UseVSHostingProcess>
    <ErrorReport>prompt</ErrorReport>
  </PropertyGroup>
  <PropertyGroup Condition="'$(Configuration)|$(Platform)' == 'Release|x86'">
    <PlatformTarget>x86</PlatformTarget>
    <OutputPath>bin\x86\Release\</OutputPath>
    <DefineConstants>TRACE;NETFX_CORE;WINDOWS_UWP</DefineConstants>
    <Optimize>true</Optimize>
    <NoWarn>;2008</NoWarn>
    <DebugType>pdbonly</DebugType>
    <UseVSHostingProcess>false</UseVSHostingProcess>
    <ErrorReport>prompt</ErrorReport>
  </PropertyGroup>
  <PropertyGroup Condition="'$(Configuration)|$(Platform)' == 'Debug|ARM64'">
    <PlatformTarget>ARM64</PlatformTarget>
    <DebugSymbols>true</DebugSymbols>
    <OutputPath>bin\ARM64\Debug\</OutputPath>
    <DefineConstants>DEBUG;TRACE;NETFX_CORE;WINDOWS_UWP</DefineConstants>
    <NoWarn>;2008</NoWarn>
    <DebugType>full</DebugType>
    <UseVSHostingProcess>false</UseVSHostingProcess>
    <ErrorReport>prompt</ErrorReport>
  </PropertyGroup>
  <PropertyGroup Condition="'$(Configuration)|$(Platform)' == 'Release|ARM64'">
    <PlatformTarget>ARM64</PlatformTarget>
    <OutputPath>bin\ARM64\Release\</OutputPath>
    <DefineConstants>TRACE;NETFX_CORE;WINDOWS_UWP</DefineConstants>
    <Optimize>true</Optimize>
    <NoWarn>;2008</NoWarn>
    <DebugType>pdbonly</DebugType>
    <UseVSHostingProcess>false</UseVSHostingProcess>
    <ErrorReport>prompt</ErrorReport>
  </PropertyGroup>
  <PropertyGroup Condition="'$(Configuration)|$(Platform)' == 'Debug|x64'">
    <PlatformTarget>x64</PlatformTarget>
    <DebugSymbols>true</DebugSymbols>
    <OutputPath>bin\x64\Debug\</OutputPath>
    <DefineConstants>DEBUG;TRACE;NETFX_CORE;WINDOWS_UWP</DefineConstants>
    <NoWarn>;2008</NoWarn>
    <DebugType>full</DebugType>
    <UseVSHostingProcess>false</UseVSHostingProcess>
    <ErrorReport>prompt</ErrorReport>
  </PropertyGroup>
  <PropertyGroup Condition="'$(Configuration)|$(Platform)' == 'Release|x64'">
    <PlatformTarget>x64</PlatformTarget>
    <OutputPath>bin\x64\Release\</OutputPath>
    <DefineConstants>TRACE;NETFX_CORE;WINDOWS_UWP</DefineConstants>
    <Optimize>true</Optimize>
    <NoWarn>;2008</NoWarn>
    <DebugType>pdbonly</DebugType>
    <UseVSHostingProcess>false</UseVSHostingProcess>
    <ErrorReport>prompt</ErrorReport>
  </PropertyGroup>
  <PropertyGroup>
    <RestoreProjectStyle>PackageReference</RestoreProjectStyle>
    <LangVersion>12.0</LangVersion>
  </PropertyGroup>
  <ItemGroup>
    <Compile Include="Activation\ActivationHandler.cs" />
    <Compile Include="BasePage.cs" />
    <Compile Include="Controls\AccountCreationDialogControl.xaml.cs">
      <DependentUpon>AccountCreationDialogControl.xaml</DependentUpon>
    </Compile>
    <Compile Include="Controls\ControlConstants.cs" />
    <Compile Include="Controls\CustomWrapPanel.cs" />
    <Compile Include="Controls\EqualGridPanel.cs" />
    <Compile Include="Controls\WinoAppTitleBar.xaml.cs">
      <DependentUpon>WinoAppTitleBar.xaml</DependentUpon>
    </Compile>
    <Compile Include="Controls\WinoFontIcon.cs" />
    <Compile Include="Controls\WinoFontIconSource.cs" />
    <Compile Include="Controls\WinoInfoBar.cs" />
    <Compile Include="Controls\WinoNavigationViewItem.cs" />
    <Compile Include="Converters\GridLengthConverter.cs" />
    <Compile Include="Converters\ReverseBooleanConverter.cs" />
    <Compile Include="Converters\ReverseBooleanToVisibilityConverter.cs" />
    <Compile Include="CoreUWPContainerSetup.cs" />
    <Compile Include="Dialogs\NewAccountDialog.xaml.cs">
      <DependentUpon>NewAccountDialog.xaml</DependentUpon>
    </Compile>
    <Compile Include="Extensions\StorageFileExtensions.cs" />
    <Compile Include="Selectors\NavigationMenuTemplateSelector.cs" />
    <Compile Include="Services\ApplicationResourceManager.cs" />
    <Compile Include="Services\DialogServiceBase.cs" />
    <Compile Include="Services\NavigationServiceBase.cs" />
    <Compile Include="Dialogs\AccountCreationDialog.xaml.cs">
      <DependentUpon>AccountCreationDialog.xaml</DependentUpon>
    </Compile>
    <Compile Include="Dialogs\AccountEditDialog.xaml.cs">
      <DependentUpon>AccountEditDialog.xaml</DependentUpon>
    </Compile>
    <Compile Include="Dialogs\AccountPickerDialog.xaml.cs">
      <DependentUpon>AccountPickerDialog.xaml</DependentUpon>
    </Compile>
    <Compile Include="Dialogs\CustomMessageDialogInformationContainer.cs" />
    <Compile Include="Dialogs\CustomThemeBuilderDialog.xaml.cs">
      <DependentUpon>CustomThemeBuilderDialog.xaml</DependentUpon>
    </Compile>
    <Compile Include="Dialogs\TextInputDialog.xaml.cs">
      <DependentUpon>TextInputDialog.xaml</DependentUpon>
    </Compile>
    <Compile Include="Dispatcher.cs" />
    <Compile Include="Extensions\AnimationExtensions.cs" />
    <Compile Include="Extensions\CompositionEnums.cs" />
    <Compile Include="Extensions\CompositionExtensions.Implicit.cs" />
    <Compile Include="Extensions\CompositionExtensions.Size.cs" />
    <Compile Include="Extensions\ElementThemeExtensions.cs" />
    <Compile Include="Extensions\StartupTaskStateExtensions.cs" />
    <Compile Include="Extensions\UIExtensions.cs" />
    <Compile Include="Extensions\UtilExtensions.cs" />
    <Compile Include="Helpers\WinoVisualTreeHelper.cs" />
    <Compile Include="Helpers\XamlHelpers.cs" />
    <Compile Include="Models\Personalization\CustomAppTheme.cs" />
    <Compile Include="Models\Personalization\PreDefinedAppTheme.cs" />
    <Compile Include="Models\Personalization\SystemAppTheme.cs" />
    <Compile Include="Properties\AssemblyInfo.cs" />
    <Compile Include="Selectors\AppThemePreviewTemplateSelector.cs" />
    <Compile Include="Selectors\CustomWinoMessageDialogIconSelector.cs" />
    <Compile Include="Selectors\FileAttachmentTypeSelector.cs" />
    <Compile Include="Services\PreferencesService.cs" />
    <Compile Include="Services\PrintService.cs" />
    <Compile Include="Services\StartupBehaviorService.cs" />
    <Compile Include="Services\StatePersistenceService.cs" />
    <Compile Include="Services\ThumbnailService.cs" />
    <Compile Include="Services\WinoServerConnectionManager.cs" />
    <Compile Include="Services\BackgroundTaskService.cs" />
    <Compile Include="Services\ClipboardService.cs" />
    <Compile Include="Services\ConfigurationService.cs" />
    <Compile Include="Services\FileService.cs" />
    <Compile Include="Services\KeyPressService.cs" />
    <Compile Include="Services\NativeAppService.cs" />
    <Compile Include="Services\NotificationBuilder.cs" />
    <Compile Include="Services\StoreManagementService.cs" />
    <Compile Include="Services\StoreRatingService.cs" />
    <Compile Include="Services\ThemeService.cs" />
    <Compile Include="Services\UnderlyingThemeService.cs" />
    <Compile Include="CoreGeneric.xaml.cs">
      <DependentUpon>CoreGeneric.xaml</DependentUpon>
    </Compile>
    <Compile Include="Styles\CustomMessageDialogStyles.xaml.cs">
      <DependentUpon>CustomMessageDialogStyles.xaml</DependentUpon>
    </Compile>
    <Compile Include="Styles\DataTemplates.xaml.cs">
      <DependentUpon>DataTemplates.xaml</DependentUpon>
    </Compile>
    <Compile Include="Views\Abstract\ManageAccountsPageAbstract.cs" />
    <Compile Include="Views\Abstract\SettingOptionsPageAbstract.cs" />
    <Compile Include="Views\Abstract\SettingsPageAbstract.cs" />
    <Compile Include="Views\Abstract\SettingsPageBase.cs" />
    <Compile Include="Views\ManageAccountsPage.xaml.cs">
      <DependentUpon>ManageAccountsPage.xaml</DependentUpon>
    </Compile>
    <Compile Include="Views\SettingOptionsPage.xaml.cs">
      <DependentUpon>SettingOptionsPage.xaml</DependentUpon>
    </Compile>
    <Compile Include="Views\SettingsPage.xaml.cs">
      <DependentUpon>SettingsPage.xaml</DependentUpon>
    </Compile>
    <Compile Include="WinoApplication.cs" />
    <EmbeddedResource Include="Properties\Wino.Core.UWP.rd.xml" />
  </ItemGroup>
  <ItemGroup>
    <PackageReference Include="CommunityToolkit.Common">
      <Version>8.4.0</Version>
    </PackageReference>
    <PackageReference Include="CommunityToolkit.Diagnostics">
      <Version>8.3.2</Version>
    </PackageReference>
    <PackageReference Include="CommunityToolkit.Mvvm">
      <Version>8.3.2</Version>
    </PackageReference>
    <PackageReference Include="CommunityToolkit.Uwp.Animations">
      <Version>8.1.240916</Version>
    </PackageReference>
    <PackageReference Include="CommunityToolkit.Uwp.Behaviors">
      <Version>8.1.240916</Version>
    </PackageReference>
    <PackageReference Include="CommunityToolkit.Uwp.Controls.Segmented">
      <Version>8.1.240916</Version>
    </PackageReference>
    <PackageReference Include="CommunityToolkit.Uwp.Controls.SettingsControls">
      <Version>8.1.240916</Version>
    </PackageReference>
    <PackageReference Include="CommunityToolkit.Uwp.Controls.Sizers">
      <Version>8.1.240916</Version>
    </PackageReference>
    <PackageReference Include="CommunityToolkit.Uwp.Extensions">
      <Version>8.1.240916</Version>
    </PackageReference>
    <PackageReference Include="CommunityToolkit.WinUI.Notifications" Version="7.1.2" />
    <PackageReference Include="CommunityToolkit.Uwp.Controls.TabbedCommandBar">
      <Version>8.1.240916</Version>
    </PackageReference>
    <PackageReference Include="EmailValidation">
      <Version>1.2.0</Version>
    </PackageReference>
    <PackageReference Include="Microsoft.AppCenter.Analytics">
      <Version>5.0.6</Version>
    </PackageReference>
    <PackageReference Include="Microsoft.Identity.Client">
      <Version>4.66.2</Version>
    </PackageReference>
    <PackageReference Include="Microsoft.NETCore.UniversalWindowsPlatform">
      <Version>6.2.14</Version>
    </PackageReference>
    <PackageReference Include="Microsoft.Toolkit.Uwp">
      <Version>7.1.3</Version>
    </PackageReference>
    <PackageReference Include="Microsoft.UI.Xaml">
      <Version>2.8.6</Version>
    </PackageReference>
    <PackageReference Include="Win2D.uwp">
      <Version>1.28.1</Version>
    </PackageReference>
  </ItemGroup>
  <ItemGroup>
    <ProjectReference Include="..\Wino.Core.Domain\Wino.Core.Domain.csproj">
      <Project>{cf3312e5-5da0-4867-9945-49ea7598af1f}</Project>
      <Name>Wino.Core.Domain</Name>
    </ProjectReference>
    <ProjectReference Include="..\Wino.Core.ViewModels\Wino.Core.ViewModels.csproj">
      <Project>{53723ae8-7e7e-4d54-adab-0a6033255cc8}</Project>
      <Name>Wino.Core.ViewModels</Name>
    </ProjectReference>
    <ProjectReference Include="..\Wino.Core\Wino.Core.csproj">
      <Project>{e6b1632a-8901-41e8-9ddf-6793c7698b0b}</Project>
      <Name>Wino.Core</Name>
    </ProjectReference>
    <ProjectReference Include="..\Wino.Messages\Wino.Messaging.csproj">
      <Project>{0c307d7e-256f-448c-8265-5622a812fbcc}</Project>
      <Name>Wino.Messaging</Name>
    </ProjectReference>
    <ProjectReference Include="..\Wino.Services\Wino.Services.csproj">
      <Project>{4000a374-59fe-4400-acf6-d40473becd73}</Project>
      <Name>Wino.Services</Name>
    </ProjectReference>
  </ItemGroup>
  <ItemGroup>
    <SDKReference Include="WindowsDesktop, Version=10.0.22621.0">
      <Name>Windows Desktop Extensions for the UWP</Name>
    </SDKReference>
  </ItemGroup>
  <ItemGroup>
    <Content Include="Assets\Providers\iCloud.png" />
    <Content Include="Assets\WinoIcons.ttf" />
  </ItemGroup>
  <ItemGroup>
    <Content Include="Assets\FileTypes\type_archive.png" />
    <Content Include="Assets\FileTypes\type_audio.png" />
    <Content Include="Assets\FileTypes\type_executable.png" />
    <Content Include="Assets\FileTypes\type_html.png" />
    <Content Include="Assets\FileTypes\type_image.png" />
    <Content Include="Assets\FileTypes\type_none.png" />
    <Content Include="Assets\FileTypes\type_other.png" />
    <Content Include="Assets\FileTypes\type_pdf.png" />
    <Content Include="Assets\FileTypes\type_rar.png" />
    <Content Include="Assets\FileTypes\type_video.png" />
    <Content Include="Assets\Providers\Gmail.png" />
    <Content Include="Assets\Providers\IMAP4.png" />
    <Content Include="Assets\Providers\Office 365.png" />
    <Content Include="Assets\Providers\Outlook.png" />
    <Content Include="Assets\Providers\Yahoo.png" />
    <Content Include="BackgroundImages\Acrylic.jpg" />
    <Content Include="BackgroundImages\Clouds.jpg" />
    <Content Include="BackgroundImages\Forest.jpg" />
    <Content Include="BackgroundImages\Garden.jpg" />
    <Content Include="BackgroundImages\Mica.jpg" />
    <Content Include="BackgroundImages\Nighty.jpg" />
    <Content Include="BackgroundImages\Snowflake.jpg" />
  </ItemGroup>
  <ItemGroup>
    <Content Include="AppThemes\Acrylic.xaml">
      <Generator>MSBuild:Compile</Generator>
      <SubType>Designer</SubType>
    </Content>
  </ItemGroup>
  <ItemGroup>
    <Content Include="AppThemes\Clouds.xaml">
      <Generator>MSBuild:Compile</Generator>
      <SubType>Designer</SubType>
    </Content>
  </ItemGroup>
  <ItemGroup>
    <Content Include="AppThemes\Custom.xaml">
      <Generator>MSBuild:Compile</Generator>
      <SubType>Designer</SubType>
    </Content>
  </ItemGroup>
  <ItemGroup>
    <Content Include="AppThemes\Forest.xaml">
      <Generator>MSBuild:Compile</Generator>
      <SubType>Designer</SubType>
    </Content>
  </ItemGroup>
  <ItemGroup>
    <Content Include="AppThemes\Garden.xaml">
      <Generator>MSBuild:Compile</Generator>
      <SubType>Designer</SubType>
    </Content>
  </ItemGroup>
  <ItemGroup>
    <Content Include="AppThemes\Mica.xaml">
      <Generator>MSBuild:Compile</Generator>
      <SubType>Designer</SubType>
    </Content>
  </ItemGroup>
  <ItemGroup>
    <Content Include="AppThemes\Nighty.xaml">
      <Generator>MSBuild:Compile</Generator>
      <SubType>Designer</SubType>
    </Content>
  </ItemGroup>
  <ItemGroup>
    <Content Include="AppThemes\Snowflake.xaml">
      <Generator>MSBuild:Compile</Generator>
      <SubType>Designer</SubType>
    </Content>
  </ItemGroup>
  <ItemGroup>
    <Page Include="Controls\AccountCreationDialogControl.xaml">
      <SubType>Designer</SubType>
      <Generator>MSBuild:Compile</Generator>
    </Page>
    <Page Include="Controls\WinoAppTitleBar.xaml">
      <Generator>MSBuild:Compile</Generator>
      <SubType>Designer</SubType>
    </Page>
    <Page Include="Dialogs\AccountCreationDialog.xaml">
      <Generator>MSBuild:Compile</Generator>
      <SubType>Designer</SubType>
    </Page>
    <Page Include="Dialogs\AccountEditDialog.xaml">
      <Generator>MSBuild:Compile</Generator>
      <SubType>Designer</SubType>
    </Page>
    <Page Include="Dialogs\AccountPickerDialog.xaml">
      <Generator>MSBuild:Compile</Generator>
      <SubType>Designer</SubType>
    </Page>
    <Page Include="Dialogs\CustomThemeBuilderDialog.xaml">
      <Generator>MSBuild:Compile</Generator>
      <SubType>Designer</SubType>
    </Page>
    <Page Include="Dialogs\NewAccountDialog.xaml">
      <Generator>MSBuild:Compile</Generator>
      <SubType>Designer</SubType>
    </Page>
    <Page Include="Dialogs\TextInputDialog.xaml">
      <Generator>MSBuild:Compile</Generator>
      <SubType>Designer</SubType>
    </Page>
    <Page Include="CoreGeneric.xaml">
      <Generator>MSBuild:Compile</Generator>
      <SubType>Designer</SubType>
    </Page>
    <Page Include="Styles\Colors.xaml">
      <Generator>MSBuild:Compile</Generator>
      <SubType>Designer</SubType>
    </Page>
    <Page Include="Styles\ContentPresenters.xaml">
      <Generator>MSBuild:Compile</Generator>
      <SubType>Designer</SubType>
    </Page>
    <Page Include="Styles\Converters.xaml">
      <Generator>MSBuild:Compile</Generator>
      <SubType>Designer</SubType>
    </Page>
    <Page Include="Styles\CustomMessageDialogStyles.xaml">
      <Generator>MSBuild:Compile</Generator>
      <SubType>Designer</SubType>
    </Page>
    <Page Include="Styles\FontIcons.xaml">
      <Generator>MSBuild:Compile</Generator>
      <SubType>Designer</SubType>
    </Page>
    <Page Include="Styles\IconTemplates.xaml">
      <SubType>Designer</SubType>
      <Generator>MSBuild:Compile</Generator>
    </Page>
    <Page Include="Styles\DataTemplates.xaml">
      <SubType>Designer</SubType>
      <Generator>MSBuild:Compile</Generator>
    </Page>
    <Page Include="Styles\SharedStyles.xaml">
      <SubType>Designer</SubType>
      <Generator>MSBuild:Compile</Generator>
    </Page>
    <Page Include="Styles\WinoInfoBar.xaml">
      <Generator>MSBuild:Compile</Generator>
      <SubType>Designer</SubType>
    </Page>
    <Page Include="Views\ManageAccountsPage.xaml">
      <Generator>MSBuild:Compile</Generator>
      <SubType>Designer</SubType>
    </Page>
    <Page Include="Views\SettingOptionsPage.xaml">
      <Generator>MSBuild:Compile</Generator>
      <SubType>Designer</SubType>
    </Page>
    <Page Include="Views\SettingsPage.xaml">
      <Generator>MSBuild:Compile</Generator>
      <SubType>Designer</SubType>
    </Page>
  </ItemGroup>
  <PropertyGroup Condition=" '$(VisualStudioVersion)' == '' or '$(VisualStudioVersion)' &lt; '14.0' ">
    <VisualStudioVersion>14.0</VisualStudioVersion>
  </PropertyGroup>
  <Import Project="$(MSBuildExtensionsPath)\Microsoft\WindowsXaml\v$(VisualStudioVersion)\Microsoft.Windows.UI.Xaml.CSharp.targets" />
  <!-- To modify your build process, add your task inside one of the targets below and uncomment it. 
       Other similar extension points exist, see Microsoft.Common.targets.
  <Target Name="BeforeBuild">
  </Target>
  <Target Name="AfterBuild">
  </Target>
  -->
=======
﻿<Project Sdk="Microsoft.NET.Sdk">
	<PropertyGroup>
		<TargetFramework>net9.0-windows10.0.26100.0</TargetFramework>
		<TargetPlatformMinVersion>10.0.17763.0</TargetPlatformMinVersion>
		<Platforms>x86;x64;arm64</Platforms>
		<RuntimeIdentifiers>win-x86;win-x64;win-arm64</RuntimeIdentifiers>
		<Nullable>disable</Nullable>
		<UseUwp>true</UseUwp>
		<DefaultLanguage>en-US</DefaultLanguage>
		<IsAotCompatible>true</IsAotCompatible>
		<DisableRuntimeMarshalling>true</DisableRuntimeMarshalling>
		<SupportedOSPlatformVersion>10.0.18362.0</SupportedOSPlatformVersion>
		<AllowUnsafeBlocks>True</AllowUnsafeBlocks>
	</PropertyGroup>
	<ItemGroup>
	  <None Remove="Assets\FileTypes\type_archive.png" />
	  <None Remove="Assets\FileTypes\type_audio.png" />
	  <None Remove="Assets\FileTypes\type_executable.png" />
	  <None Remove="Assets\FileTypes\type_html.png" />
	  <None Remove="Assets\FileTypes\type_image.png" />
	  <None Remove="Assets\FileTypes\type_none.png" />
	  <None Remove="Assets\FileTypes\type_other.png" />
	  <None Remove="Assets\FileTypes\type_pdf.png" />
	  <None Remove="Assets\FileTypes\type_rar.png" />
	  <None Remove="Assets\FileTypes\type_video.png" />
	  <None Remove="Assets\Providers\Gmail.png" />
	  <None Remove="Assets\Providers\IMAP4.png" />
	  <None Remove="Assets\Providers\Office 365.png" />
	  <None Remove="Assets\Providers\Outlook.png" />
	  <None Remove="Assets\Providers\Yahoo.png" />
	  <None Remove="Assets\WinoIcons.ttf" />
	  <None Remove="BackgroundImages\Acrylic.jpg" />
	  <None Remove="BackgroundImages\Clouds.jpg" />
	  <None Remove="BackgroundImages\Forest.jpg" />
	  <None Remove="BackgroundImages\Garden.jpg" />
	  <None Remove="BackgroundImages\Mica.jpg" />
	  <None Remove="BackgroundImages\Nighty.jpg" />
	  <None Remove="BackgroundImages\Snowflake.jpg" />
	</ItemGroup>
	<ItemGroup>
	  <Page Remove="AppThemes\Acrylic.xaml" />
	  <Page Remove="AppThemes\Clouds.xaml" />
	  <Page Remove="AppThemes\Custom.xaml" />
	  <Page Remove="AppThemes\Forest.xaml" />
	  <Page Remove="AppThemes\Garden.xaml" />
	  <Page Remove="AppThemes\Mica.xaml" />
	  <Page Remove="AppThemes\Nighty.xaml" />
	  <Page Remove="AppThemes\Snowflake.xaml" />
	  <Page Remove="AppThemes\TestTheme.xaml" />
	</ItemGroup>
	<ItemGroup>
	  <Content Include="AppThemes\Acrylic.xaml" />
	  <Content Include="AppThemes\Clouds.xaml" />
	  <Content Include="AppThemes\Custom.xaml" />
	  <Content Include="AppThemes\Forest.xaml" />
	  <Content Include="AppThemes\Garden.xaml" />
	  <Content Include="AppThemes\Mica.xaml" />
	  <Content Include="AppThemes\Nighty.xaml" />
	  <Content Include="AppThemes\Snowflake.xaml" />
	  <Content Include="AppThemes\TestTheme.xaml" />
	  <Content Include="Assets\FileTypes\type_archive.png" />
	  <Content Include="Assets\FileTypes\type_audio.png" />
	  <Content Include="Assets\FileTypes\type_executable.png" />
	  <Content Include="Assets\FileTypes\type_html.png" />
	  <Content Include="Assets\FileTypes\type_image.png" />
	  <Content Include="Assets\FileTypes\type_none.png" />
	  <Content Include="Assets\FileTypes\type_other.png" />
	  <Content Include="Assets\FileTypes\type_pdf.png" />
	  <Content Include="Assets\FileTypes\type_rar.png" />
	  <Content Include="Assets\FileTypes\type_video.png" />
	  <Content Include="Assets\Providers\Gmail.png" />
	  <Content Include="Assets\Providers\IMAP4.png" />
	  <Content Include="Assets\Providers\Office 365.png" />
	  <Content Include="Assets\Providers\Outlook.png" />
	  <Content Include="Assets\Providers\Yahoo.png" />
	  <Content Include="Assets\WinoIcons.ttf" />
	  <Content Include="BackgroundImages\Acrylic.jpg" />
	  <Content Include="BackgroundImages\Clouds.jpg" />
	  <Content Include="BackgroundImages\Forest.jpg" />
	  <Content Include="BackgroundImages\Garden.jpg" />
	  <Content Include="BackgroundImages\Mica.jpg" />
	  <Content Include="BackgroundImages\Nighty.jpg" />
	  <Content Include="BackgroundImages\Snowflake.jpg" />
	</ItemGroup>
	<ItemGroup>
		<PackageReference Include="Microsoft.Identity.Client" />
		<PackageReference Include="Microsoft.UI.Xaml" />
		<PackageReference Include="CommunityToolkit.Common" />
		<PackageReference Include="CommunityToolkit.Diagnostics" />
		<PackageReference Include="CommunityToolkit.Mvvm" />
		<PackageReference Include="CommunityToolkit.Uwp.Animations" />
		<PackageReference Include="CommunityToolkit.Uwp.Behaviors" />
		<PackageReference Include="CommunityToolkit.Uwp.Controls.Segmented" />
		<PackageReference Include="CommunityToolkit.Uwp.Controls.SettingsControls" />
		<PackageReference Include="CommunityToolkit.Uwp.Controls.Sizers" />
		<PackageReference Include="CommunityToolkit.Uwp.Extensions" />
		<PackageReference Include="CommunityToolkit.WinUI.Notifications" />
		<PackageReference Include="CommunityToolkit.Uwp.Controls.TabbedCommandBar" />
		<PackageReference Include="Microsoft.AppCenter.Analytics" />
		<PackageReference Include="Microsoft.NETCore.UniversalWindowsPlatform" />
		<PackageReference Include="Win2D.uwp" />
	</ItemGroup>
	<ItemGroup>
	  <ProjectReference Include="..\Wino.Core.Domain\Wino.Core.Domain.csproj" />
	  <ProjectReference Include="..\Wino.Core.ViewModels\Wino.Core.ViewModels.csproj" />
	</ItemGroup>
>>>>>>> 30f12579
</Project><|MERGE_RESOLUTION|>--- conflicted
+++ resolved
@@ -1,446 +1,3 @@
-<<<<<<< HEAD
-﻿<?xml version="1.0" encoding="utf-8"?>
-<Project ToolsVersion="15.0" DefaultTargets="Build" xmlns="http://schemas.microsoft.com/developer/msbuild/2003">
-  <Import Project="$(MSBuildExtensionsPath)\$(MSBuildToolsVersion)\Microsoft.Common.props" Condition="Exists('$(MSBuildExtensionsPath)\$(MSBuildToolsVersion)\Microsoft.Common.props')" />
-  <PropertyGroup>
-    <Configuration Condition=" '$(Configuration)' == '' ">Debug</Configuration>
-    <Platform Condition=" '$(Platform)' == '' ">AnyCPU</Platform>
-    <ProjectGuid>{395F19BA-1E42-495C-9DB5-1A6F537FCCB8}</ProjectGuid>
-    <OutputType>Library</OutputType>
-    <AppDesignerFolder>Properties</AppDesignerFolder>
-    <RootNamespace>Wino.Core.UWP</RootNamespace>
-    <AssemblyName>Wino.Core.UWP</AssemblyName>
-    <DefaultLanguage>en-US</DefaultLanguage>
-    <TargetPlatformIdentifier>UAP</TargetPlatformIdentifier>
-    <TargetPlatformVersion Condition=" '$(TargetPlatformVersion)' == '' ">10.0.22621.0</TargetPlatformVersion>
-    <TargetPlatformMinVersion>10.0.17763.0</TargetPlatformMinVersion>
-    <MinimumVisualStudioVersion>14</MinimumVisualStudioVersion>
-    <FileAlignment>512</FileAlignment>
-    <ProjectTypeGuids>{A5A43C5B-DE2A-4C0C-9213-0A381AF9435A};{FAE04EC0-301F-11D3-BF4B-00C04F79EFBC}</ProjectTypeGuids>
-  </PropertyGroup>
-  <PropertyGroup Condition="'$(Configuration)|$(Platform)' == 'Debug|x86'">
-    <PlatformTarget>x86</PlatformTarget>
-    <DebugSymbols>true</DebugSymbols>
-    <OutputPath>bin\x86\Debug\</OutputPath>
-    <DefineConstants>DEBUG;TRACE;NETFX_CORE;WINDOWS_UWP</DefineConstants>
-    <NoWarn>;2008</NoWarn>
-    <DebugType>full</DebugType>
-    <UseVSHostingProcess>false</UseVSHostingProcess>
-    <ErrorReport>prompt</ErrorReport>
-  </PropertyGroup>
-  <PropertyGroup Condition="'$(Configuration)|$(Platform)' == 'Release|x86'">
-    <PlatformTarget>x86</PlatformTarget>
-    <OutputPath>bin\x86\Release\</OutputPath>
-    <DefineConstants>TRACE;NETFX_CORE;WINDOWS_UWP</DefineConstants>
-    <Optimize>true</Optimize>
-    <NoWarn>;2008</NoWarn>
-    <DebugType>pdbonly</DebugType>
-    <UseVSHostingProcess>false</UseVSHostingProcess>
-    <ErrorReport>prompt</ErrorReport>
-  </PropertyGroup>
-  <PropertyGroup Condition="'$(Configuration)|$(Platform)' == 'Debug|ARM64'">
-    <PlatformTarget>ARM64</PlatformTarget>
-    <DebugSymbols>true</DebugSymbols>
-    <OutputPath>bin\ARM64\Debug\</OutputPath>
-    <DefineConstants>DEBUG;TRACE;NETFX_CORE;WINDOWS_UWP</DefineConstants>
-    <NoWarn>;2008</NoWarn>
-    <DebugType>full</DebugType>
-    <UseVSHostingProcess>false</UseVSHostingProcess>
-    <ErrorReport>prompt</ErrorReport>
-  </PropertyGroup>
-  <PropertyGroup Condition="'$(Configuration)|$(Platform)' == 'Release|ARM64'">
-    <PlatformTarget>ARM64</PlatformTarget>
-    <OutputPath>bin\ARM64\Release\</OutputPath>
-    <DefineConstants>TRACE;NETFX_CORE;WINDOWS_UWP</DefineConstants>
-    <Optimize>true</Optimize>
-    <NoWarn>;2008</NoWarn>
-    <DebugType>pdbonly</DebugType>
-    <UseVSHostingProcess>false</UseVSHostingProcess>
-    <ErrorReport>prompt</ErrorReport>
-  </PropertyGroup>
-  <PropertyGroup Condition="'$(Configuration)|$(Platform)' == 'Debug|x64'">
-    <PlatformTarget>x64</PlatformTarget>
-    <DebugSymbols>true</DebugSymbols>
-    <OutputPath>bin\x64\Debug\</OutputPath>
-    <DefineConstants>DEBUG;TRACE;NETFX_CORE;WINDOWS_UWP</DefineConstants>
-    <NoWarn>;2008</NoWarn>
-    <DebugType>full</DebugType>
-    <UseVSHostingProcess>false</UseVSHostingProcess>
-    <ErrorReport>prompt</ErrorReport>
-  </PropertyGroup>
-  <PropertyGroup Condition="'$(Configuration)|$(Platform)' == 'Release|x64'">
-    <PlatformTarget>x64</PlatformTarget>
-    <OutputPath>bin\x64\Release\</OutputPath>
-    <DefineConstants>TRACE;NETFX_CORE;WINDOWS_UWP</DefineConstants>
-    <Optimize>true</Optimize>
-    <NoWarn>;2008</NoWarn>
-    <DebugType>pdbonly</DebugType>
-    <UseVSHostingProcess>false</UseVSHostingProcess>
-    <ErrorReport>prompt</ErrorReport>
-  </PropertyGroup>
-  <PropertyGroup>
-    <RestoreProjectStyle>PackageReference</RestoreProjectStyle>
-    <LangVersion>12.0</LangVersion>
-  </PropertyGroup>
-  <ItemGroup>
-    <Compile Include="Activation\ActivationHandler.cs" />
-    <Compile Include="BasePage.cs" />
-    <Compile Include="Controls\AccountCreationDialogControl.xaml.cs">
-      <DependentUpon>AccountCreationDialogControl.xaml</DependentUpon>
-    </Compile>
-    <Compile Include="Controls\ControlConstants.cs" />
-    <Compile Include="Controls\CustomWrapPanel.cs" />
-    <Compile Include="Controls\EqualGridPanel.cs" />
-    <Compile Include="Controls\WinoAppTitleBar.xaml.cs">
-      <DependentUpon>WinoAppTitleBar.xaml</DependentUpon>
-    </Compile>
-    <Compile Include="Controls\WinoFontIcon.cs" />
-    <Compile Include="Controls\WinoFontIconSource.cs" />
-    <Compile Include="Controls\WinoInfoBar.cs" />
-    <Compile Include="Controls\WinoNavigationViewItem.cs" />
-    <Compile Include="Converters\GridLengthConverter.cs" />
-    <Compile Include="Converters\ReverseBooleanConverter.cs" />
-    <Compile Include="Converters\ReverseBooleanToVisibilityConverter.cs" />
-    <Compile Include="CoreUWPContainerSetup.cs" />
-    <Compile Include="Dialogs\NewAccountDialog.xaml.cs">
-      <DependentUpon>NewAccountDialog.xaml</DependentUpon>
-    </Compile>
-    <Compile Include="Extensions\StorageFileExtensions.cs" />
-    <Compile Include="Selectors\NavigationMenuTemplateSelector.cs" />
-    <Compile Include="Services\ApplicationResourceManager.cs" />
-    <Compile Include="Services\DialogServiceBase.cs" />
-    <Compile Include="Services\NavigationServiceBase.cs" />
-    <Compile Include="Dialogs\AccountCreationDialog.xaml.cs">
-      <DependentUpon>AccountCreationDialog.xaml</DependentUpon>
-    </Compile>
-    <Compile Include="Dialogs\AccountEditDialog.xaml.cs">
-      <DependentUpon>AccountEditDialog.xaml</DependentUpon>
-    </Compile>
-    <Compile Include="Dialogs\AccountPickerDialog.xaml.cs">
-      <DependentUpon>AccountPickerDialog.xaml</DependentUpon>
-    </Compile>
-    <Compile Include="Dialogs\CustomMessageDialogInformationContainer.cs" />
-    <Compile Include="Dialogs\CustomThemeBuilderDialog.xaml.cs">
-      <DependentUpon>CustomThemeBuilderDialog.xaml</DependentUpon>
-    </Compile>
-    <Compile Include="Dialogs\TextInputDialog.xaml.cs">
-      <DependentUpon>TextInputDialog.xaml</DependentUpon>
-    </Compile>
-    <Compile Include="Dispatcher.cs" />
-    <Compile Include="Extensions\AnimationExtensions.cs" />
-    <Compile Include="Extensions\CompositionEnums.cs" />
-    <Compile Include="Extensions\CompositionExtensions.Implicit.cs" />
-    <Compile Include="Extensions\CompositionExtensions.Size.cs" />
-    <Compile Include="Extensions\ElementThemeExtensions.cs" />
-    <Compile Include="Extensions\StartupTaskStateExtensions.cs" />
-    <Compile Include="Extensions\UIExtensions.cs" />
-    <Compile Include="Extensions\UtilExtensions.cs" />
-    <Compile Include="Helpers\WinoVisualTreeHelper.cs" />
-    <Compile Include="Helpers\XamlHelpers.cs" />
-    <Compile Include="Models\Personalization\CustomAppTheme.cs" />
-    <Compile Include="Models\Personalization\PreDefinedAppTheme.cs" />
-    <Compile Include="Models\Personalization\SystemAppTheme.cs" />
-    <Compile Include="Properties\AssemblyInfo.cs" />
-    <Compile Include="Selectors\AppThemePreviewTemplateSelector.cs" />
-    <Compile Include="Selectors\CustomWinoMessageDialogIconSelector.cs" />
-    <Compile Include="Selectors\FileAttachmentTypeSelector.cs" />
-    <Compile Include="Services\PreferencesService.cs" />
-    <Compile Include="Services\PrintService.cs" />
-    <Compile Include="Services\StartupBehaviorService.cs" />
-    <Compile Include="Services\StatePersistenceService.cs" />
-    <Compile Include="Services\ThumbnailService.cs" />
-    <Compile Include="Services\WinoServerConnectionManager.cs" />
-    <Compile Include="Services\BackgroundTaskService.cs" />
-    <Compile Include="Services\ClipboardService.cs" />
-    <Compile Include="Services\ConfigurationService.cs" />
-    <Compile Include="Services\FileService.cs" />
-    <Compile Include="Services\KeyPressService.cs" />
-    <Compile Include="Services\NativeAppService.cs" />
-    <Compile Include="Services\NotificationBuilder.cs" />
-    <Compile Include="Services\StoreManagementService.cs" />
-    <Compile Include="Services\StoreRatingService.cs" />
-    <Compile Include="Services\ThemeService.cs" />
-    <Compile Include="Services\UnderlyingThemeService.cs" />
-    <Compile Include="CoreGeneric.xaml.cs">
-      <DependentUpon>CoreGeneric.xaml</DependentUpon>
-    </Compile>
-    <Compile Include="Styles\CustomMessageDialogStyles.xaml.cs">
-      <DependentUpon>CustomMessageDialogStyles.xaml</DependentUpon>
-    </Compile>
-    <Compile Include="Styles\DataTemplates.xaml.cs">
-      <DependentUpon>DataTemplates.xaml</DependentUpon>
-    </Compile>
-    <Compile Include="Views\Abstract\ManageAccountsPageAbstract.cs" />
-    <Compile Include="Views\Abstract\SettingOptionsPageAbstract.cs" />
-    <Compile Include="Views\Abstract\SettingsPageAbstract.cs" />
-    <Compile Include="Views\Abstract\SettingsPageBase.cs" />
-    <Compile Include="Views\ManageAccountsPage.xaml.cs">
-      <DependentUpon>ManageAccountsPage.xaml</DependentUpon>
-    </Compile>
-    <Compile Include="Views\SettingOptionsPage.xaml.cs">
-      <DependentUpon>SettingOptionsPage.xaml</DependentUpon>
-    </Compile>
-    <Compile Include="Views\SettingsPage.xaml.cs">
-      <DependentUpon>SettingsPage.xaml</DependentUpon>
-    </Compile>
-    <Compile Include="WinoApplication.cs" />
-    <EmbeddedResource Include="Properties\Wino.Core.UWP.rd.xml" />
-  </ItemGroup>
-  <ItemGroup>
-    <PackageReference Include="CommunityToolkit.Common">
-      <Version>8.4.0</Version>
-    </PackageReference>
-    <PackageReference Include="CommunityToolkit.Diagnostics">
-      <Version>8.3.2</Version>
-    </PackageReference>
-    <PackageReference Include="CommunityToolkit.Mvvm">
-      <Version>8.3.2</Version>
-    </PackageReference>
-    <PackageReference Include="CommunityToolkit.Uwp.Animations">
-      <Version>8.1.240916</Version>
-    </PackageReference>
-    <PackageReference Include="CommunityToolkit.Uwp.Behaviors">
-      <Version>8.1.240916</Version>
-    </PackageReference>
-    <PackageReference Include="CommunityToolkit.Uwp.Controls.Segmented">
-      <Version>8.1.240916</Version>
-    </PackageReference>
-    <PackageReference Include="CommunityToolkit.Uwp.Controls.SettingsControls">
-      <Version>8.1.240916</Version>
-    </PackageReference>
-    <PackageReference Include="CommunityToolkit.Uwp.Controls.Sizers">
-      <Version>8.1.240916</Version>
-    </PackageReference>
-    <PackageReference Include="CommunityToolkit.Uwp.Extensions">
-      <Version>8.1.240916</Version>
-    </PackageReference>
-    <PackageReference Include="CommunityToolkit.WinUI.Notifications" Version="7.1.2" />
-    <PackageReference Include="CommunityToolkit.Uwp.Controls.TabbedCommandBar">
-      <Version>8.1.240916</Version>
-    </PackageReference>
-    <PackageReference Include="EmailValidation">
-      <Version>1.2.0</Version>
-    </PackageReference>
-    <PackageReference Include="Microsoft.AppCenter.Analytics">
-      <Version>5.0.6</Version>
-    </PackageReference>
-    <PackageReference Include="Microsoft.Identity.Client">
-      <Version>4.66.2</Version>
-    </PackageReference>
-    <PackageReference Include="Microsoft.NETCore.UniversalWindowsPlatform">
-      <Version>6.2.14</Version>
-    </PackageReference>
-    <PackageReference Include="Microsoft.Toolkit.Uwp">
-      <Version>7.1.3</Version>
-    </PackageReference>
-    <PackageReference Include="Microsoft.UI.Xaml">
-      <Version>2.8.6</Version>
-    </PackageReference>
-    <PackageReference Include="Win2D.uwp">
-      <Version>1.28.1</Version>
-    </PackageReference>
-  </ItemGroup>
-  <ItemGroup>
-    <ProjectReference Include="..\Wino.Core.Domain\Wino.Core.Domain.csproj">
-      <Project>{cf3312e5-5da0-4867-9945-49ea7598af1f}</Project>
-      <Name>Wino.Core.Domain</Name>
-    </ProjectReference>
-    <ProjectReference Include="..\Wino.Core.ViewModels\Wino.Core.ViewModels.csproj">
-      <Project>{53723ae8-7e7e-4d54-adab-0a6033255cc8}</Project>
-      <Name>Wino.Core.ViewModels</Name>
-    </ProjectReference>
-    <ProjectReference Include="..\Wino.Core\Wino.Core.csproj">
-      <Project>{e6b1632a-8901-41e8-9ddf-6793c7698b0b}</Project>
-      <Name>Wino.Core</Name>
-    </ProjectReference>
-    <ProjectReference Include="..\Wino.Messages\Wino.Messaging.csproj">
-      <Project>{0c307d7e-256f-448c-8265-5622a812fbcc}</Project>
-      <Name>Wino.Messaging</Name>
-    </ProjectReference>
-    <ProjectReference Include="..\Wino.Services\Wino.Services.csproj">
-      <Project>{4000a374-59fe-4400-acf6-d40473becd73}</Project>
-      <Name>Wino.Services</Name>
-    </ProjectReference>
-  </ItemGroup>
-  <ItemGroup>
-    <SDKReference Include="WindowsDesktop, Version=10.0.22621.0">
-      <Name>Windows Desktop Extensions for the UWP</Name>
-    </SDKReference>
-  </ItemGroup>
-  <ItemGroup>
-    <Content Include="Assets\Providers\iCloud.png" />
-    <Content Include="Assets\WinoIcons.ttf" />
-  </ItemGroup>
-  <ItemGroup>
-    <Content Include="Assets\FileTypes\type_archive.png" />
-    <Content Include="Assets\FileTypes\type_audio.png" />
-    <Content Include="Assets\FileTypes\type_executable.png" />
-    <Content Include="Assets\FileTypes\type_html.png" />
-    <Content Include="Assets\FileTypes\type_image.png" />
-    <Content Include="Assets\FileTypes\type_none.png" />
-    <Content Include="Assets\FileTypes\type_other.png" />
-    <Content Include="Assets\FileTypes\type_pdf.png" />
-    <Content Include="Assets\FileTypes\type_rar.png" />
-    <Content Include="Assets\FileTypes\type_video.png" />
-    <Content Include="Assets\Providers\Gmail.png" />
-    <Content Include="Assets\Providers\IMAP4.png" />
-    <Content Include="Assets\Providers\Office 365.png" />
-    <Content Include="Assets\Providers\Outlook.png" />
-    <Content Include="Assets\Providers\Yahoo.png" />
-    <Content Include="BackgroundImages\Acrylic.jpg" />
-    <Content Include="BackgroundImages\Clouds.jpg" />
-    <Content Include="BackgroundImages\Forest.jpg" />
-    <Content Include="BackgroundImages\Garden.jpg" />
-    <Content Include="BackgroundImages\Mica.jpg" />
-    <Content Include="BackgroundImages\Nighty.jpg" />
-    <Content Include="BackgroundImages\Snowflake.jpg" />
-  </ItemGroup>
-  <ItemGroup>
-    <Content Include="AppThemes\Acrylic.xaml">
-      <Generator>MSBuild:Compile</Generator>
-      <SubType>Designer</SubType>
-    </Content>
-  </ItemGroup>
-  <ItemGroup>
-    <Content Include="AppThemes\Clouds.xaml">
-      <Generator>MSBuild:Compile</Generator>
-      <SubType>Designer</SubType>
-    </Content>
-  </ItemGroup>
-  <ItemGroup>
-    <Content Include="AppThemes\Custom.xaml">
-      <Generator>MSBuild:Compile</Generator>
-      <SubType>Designer</SubType>
-    </Content>
-  </ItemGroup>
-  <ItemGroup>
-    <Content Include="AppThemes\Forest.xaml">
-      <Generator>MSBuild:Compile</Generator>
-      <SubType>Designer</SubType>
-    </Content>
-  </ItemGroup>
-  <ItemGroup>
-    <Content Include="AppThemes\Garden.xaml">
-      <Generator>MSBuild:Compile</Generator>
-      <SubType>Designer</SubType>
-    </Content>
-  </ItemGroup>
-  <ItemGroup>
-    <Content Include="AppThemes\Mica.xaml">
-      <Generator>MSBuild:Compile</Generator>
-      <SubType>Designer</SubType>
-    </Content>
-  </ItemGroup>
-  <ItemGroup>
-    <Content Include="AppThemes\Nighty.xaml">
-      <Generator>MSBuild:Compile</Generator>
-      <SubType>Designer</SubType>
-    </Content>
-  </ItemGroup>
-  <ItemGroup>
-    <Content Include="AppThemes\Snowflake.xaml">
-      <Generator>MSBuild:Compile</Generator>
-      <SubType>Designer</SubType>
-    </Content>
-  </ItemGroup>
-  <ItemGroup>
-    <Page Include="Controls\AccountCreationDialogControl.xaml">
-      <SubType>Designer</SubType>
-      <Generator>MSBuild:Compile</Generator>
-    </Page>
-    <Page Include="Controls\WinoAppTitleBar.xaml">
-      <Generator>MSBuild:Compile</Generator>
-      <SubType>Designer</SubType>
-    </Page>
-    <Page Include="Dialogs\AccountCreationDialog.xaml">
-      <Generator>MSBuild:Compile</Generator>
-      <SubType>Designer</SubType>
-    </Page>
-    <Page Include="Dialogs\AccountEditDialog.xaml">
-      <Generator>MSBuild:Compile</Generator>
-      <SubType>Designer</SubType>
-    </Page>
-    <Page Include="Dialogs\AccountPickerDialog.xaml">
-      <Generator>MSBuild:Compile</Generator>
-      <SubType>Designer</SubType>
-    </Page>
-    <Page Include="Dialogs\CustomThemeBuilderDialog.xaml">
-      <Generator>MSBuild:Compile</Generator>
-      <SubType>Designer</SubType>
-    </Page>
-    <Page Include="Dialogs\NewAccountDialog.xaml">
-      <Generator>MSBuild:Compile</Generator>
-      <SubType>Designer</SubType>
-    </Page>
-    <Page Include="Dialogs\TextInputDialog.xaml">
-      <Generator>MSBuild:Compile</Generator>
-      <SubType>Designer</SubType>
-    </Page>
-    <Page Include="CoreGeneric.xaml">
-      <Generator>MSBuild:Compile</Generator>
-      <SubType>Designer</SubType>
-    </Page>
-    <Page Include="Styles\Colors.xaml">
-      <Generator>MSBuild:Compile</Generator>
-      <SubType>Designer</SubType>
-    </Page>
-    <Page Include="Styles\ContentPresenters.xaml">
-      <Generator>MSBuild:Compile</Generator>
-      <SubType>Designer</SubType>
-    </Page>
-    <Page Include="Styles\Converters.xaml">
-      <Generator>MSBuild:Compile</Generator>
-      <SubType>Designer</SubType>
-    </Page>
-    <Page Include="Styles\CustomMessageDialogStyles.xaml">
-      <Generator>MSBuild:Compile</Generator>
-      <SubType>Designer</SubType>
-    </Page>
-    <Page Include="Styles\FontIcons.xaml">
-      <Generator>MSBuild:Compile</Generator>
-      <SubType>Designer</SubType>
-    </Page>
-    <Page Include="Styles\IconTemplates.xaml">
-      <SubType>Designer</SubType>
-      <Generator>MSBuild:Compile</Generator>
-    </Page>
-    <Page Include="Styles\DataTemplates.xaml">
-      <SubType>Designer</SubType>
-      <Generator>MSBuild:Compile</Generator>
-    </Page>
-    <Page Include="Styles\SharedStyles.xaml">
-      <SubType>Designer</SubType>
-      <Generator>MSBuild:Compile</Generator>
-    </Page>
-    <Page Include="Styles\WinoInfoBar.xaml">
-      <Generator>MSBuild:Compile</Generator>
-      <SubType>Designer</SubType>
-    </Page>
-    <Page Include="Views\ManageAccountsPage.xaml">
-      <Generator>MSBuild:Compile</Generator>
-      <SubType>Designer</SubType>
-    </Page>
-    <Page Include="Views\SettingOptionsPage.xaml">
-      <Generator>MSBuild:Compile</Generator>
-      <SubType>Designer</SubType>
-    </Page>
-    <Page Include="Views\SettingsPage.xaml">
-      <Generator>MSBuild:Compile</Generator>
-      <SubType>Designer</SubType>
-    </Page>
-  </ItemGroup>
-  <PropertyGroup Condition=" '$(VisualStudioVersion)' == '' or '$(VisualStudioVersion)' &lt; '14.0' ">
-    <VisualStudioVersion>14.0</VisualStudioVersion>
-  </PropertyGroup>
-  <Import Project="$(MSBuildExtensionsPath)\Microsoft\WindowsXaml\v$(VisualStudioVersion)\Microsoft.Windows.UI.Xaml.CSharp.targets" />
-  <!-- To modify your build process, add your task inside one of the targets below and uncomment it. 
-       Other similar extension points exist, see Microsoft.Common.targets.
-  <Target Name="BeforeBuild">
-  </Target>
-  <Target Name="AfterBuild">
-  </Target>
-  -->
-=======
 ﻿<Project Sdk="Microsoft.NET.Sdk">
 	<PropertyGroup>
 		<TargetFramework>net9.0-windows10.0.26100.0</TargetFramework>
@@ -547,5 +104,4 @@
 	  <ProjectReference Include="..\Wino.Core.Domain\Wino.Core.Domain.csproj" />
 	  <ProjectReference Include="..\Wino.Core.ViewModels\Wino.Core.ViewModels.csproj" />
 	</ItemGroup>
->>>>>>> 30f12579
 </Project>