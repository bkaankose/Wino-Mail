﻿using System;
using System.Threading.Tasks;
using Windows.ApplicationModel;
using Windows.Foundation.Metadata;
using Windows.Security.Cryptography;
using Windows.Security.Cryptography.Core;
using Windows.Storage;
using Windows.Storage.Streams;
using Windows.System;
using Windows.UI.Shell;
<<<<<<< HEAD

using Wino.Core.Domain.Interfaces;
using Wino.Core.Domain.Models.Authorization;

#if NET8_0
using Microsoft.UI.Xaml;
using Microsoft.UI.Xaml.Controls;
#else
using Windows.UI.Xaml;
using Windows.UI.Xaml.Controls;
using Windows.Security.Authentication.Web;
#endif
=======
using Wino.Core.Domain.Interfaces;
using Wino.Core.Domain.Models.Authorization;

#if WINDOWS_UWP
using Windows.UI.Xaml;
using Windows.UI.Xaml.Controls;
#endif

>>>>>>> 38f44a8b
namespace Wino.Services
{
    public class NativeAppService : INativeAppService
    {
        private string _mimeMessagesFolder;
        private string _editorBundlePath;

        public string GetWebAuthenticationBrokerUri()
        {
<<<<<<< HEAD
#if NET8_0
            // WinUI
            return "wino://winomail.app";
#else
            return WebAuthenticationBroker.GetCurrentApplicationCallbackUri().AbsoluteUri;
#endif

=======
#if WINDOWS_UWP
            return WebAuthenticationBroker.GetCurrentApplicationCallbackUri().AbsoluteUri;
#endif

            return string.Empty;
>>>>>>> 38f44a8b
        }

        public async Task<string> GetMimeMessageStoragePath()
        {
            if (!string.IsNullOrEmpty(_mimeMessagesFolder))
                return _mimeMessagesFolder;

            var localFolder = ApplicationData.Current.LocalFolder;
            var mimeFolder = await localFolder.CreateFolderAsync("Mime", CreationCollisionOption.OpenIfExists);

            _mimeMessagesFolder = mimeFolder.Path;

            return _mimeMessagesFolder;
        }

        #region Cryptography

        public string randomDataBase64url(uint length)
        {
            IBuffer buffer = CryptographicBuffer.GenerateRandom(length);
            return base64urlencodeNoPadding(buffer);
        }

        public IBuffer sha256(string inputString)
        {
            HashAlgorithmProvider sha = HashAlgorithmProvider.OpenAlgorithm(HashAlgorithmNames.Sha256);
            IBuffer buff = CryptographicBuffer.ConvertStringToBinary(inputString, BinaryStringEncoding.Utf8);
            return sha.HashData(buff);
        }

        public string base64urlencodeNoPadding(IBuffer buffer)
        {
            string base64 = CryptographicBuffer.EncodeToBase64String(buffer);

            // Converts base64 to base64url.
            base64 = base64.Replace("+", "-");
            base64 = base64.Replace("/", "_");

            // Strips padding.
            base64 = base64.Replace("=", "");

            return base64;
        }

        #endregion

        // GMail Integration.
        public GoogleAuthorizationRequest GetGoogleAuthorizationRequest()
        {
            string state = randomDataBase64url(32);
            string code_verifier = randomDataBase64url(32);
            string code_challenge = base64urlencodeNoPadding(sha256(code_verifier));

            return new GoogleAuthorizationRequest(state, code_verifier, code_challenge);
        }

        public async Task<string> GetEditorBundlePathAsync()
        {
            if (string.IsNullOrEmpty(_editorBundlePath))
            {
                var editorFileFromBundle = await StorageFile.GetFileFromApplicationUriAsync(new Uri("ms-appx:///JS/editor.html"))
                    .AsTask()
                    .ConfigureAwait(false);

                _editorBundlePath = editorFileFromBundle.Path;
            }

            return _editorBundlePath;
        }

        public bool IsAppRunning()
        {
#if WINDOWS_UWP
            return (Window.Current?.Content as Frame)?.Content != null;
#endif

            return true;
        }


        public async Task LaunchFileAsync(string filePath)
        {
            var file = await StorageFile.GetFileFromPathAsync(filePath);

            await Launcher.LaunchFileAsync(file);
        }

        public Task LaunchUriAsync(Uri uri) => Launcher.LaunchUriAsync(uri).AsTask();

        public string GetFullAppVersion()
        {
            Package package = Package.Current;
            PackageId packageId = package.Id;
            PackageVersion version = packageId.Version;

            return string.Format("{0}.{1}.{2}.{3}", version.Major, version.Minor, version.Build, version.Revision);
        }

        public async Task PinAppToTaskbarAsync()
        {
            // If Start screen manager API's aren't present
            if (!ApiInformation.IsTypePresent("Windows.UI.Shell.TaskbarManager")) return;

            // Get the taskbar manager
            var taskbarManager = TaskbarManager.GetDefault();

            // If Taskbar doesn't allow pinning, don't show the tip
            if (!taskbarManager.IsPinningAllowed) return;

            // If already pinned, don't show the tip
            if (await taskbarManager.IsCurrentAppPinnedAsync()) return;

            await taskbarManager.RequestPinCurrentAppAsync();
        }
    }
}<|MERGE_RESOLUTION|>--- conflicted
+++ resolved
@@ -8,7 +8,6 @@
 using Windows.Storage.Streams;
 using Windows.System;
 using Windows.UI.Shell;
-<<<<<<< HEAD
 
 using Wino.Core.Domain.Interfaces;
 using Wino.Core.Domain.Models.Authorization;
@@ -21,16 +20,6 @@
 using Windows.UI.Xaml.Controls;
 using Windows.Security.Authentication.Web;
 #endif
-=======
-using Wino.Core.Domain.Interfaces;
-using Wino.Core.Domain.Models.Authorization;
-
-#if WINDOWS_UWP
-using Windows.UI.Xaml;
-using Windows.UI.Xaml.Controls;
-#endif
-
->>>>>>> 38f44a8b
 namespace Wino.Services
 {
     public class NativeAppService : INativeAppService
@@ -40,7 +29,6 @@
 
         public string GetWebAuthenticationBrokerUri()
         {
-<<<<<<< HEAD
 #if NET8_0
             // WinUI
             return "wino://winomail.app";
@@ -48,13 +36,6 @@
             return WebAuthenticationBroker.GetCurrentApplicationCallbackUri().AbsoluteUri;
 #endif
 
-=======
-#if WINDOWS_UWP
-            return WebAuthenticationBroker.GetCurrentApplicationCallbackUri().AbsoluteUri;
-#endif
-
-            return string.Empty;
->>>>>>> 38f44a8b
         }
 
         public async Task<string> GetMimeMessageStoragePath()
