--- conflicted
+++ resolved
@@ -403,14 +403,10 @@
 
             await Connection.DeleteAsync(folder).ConfigureAwait(false);
 
-<<<<<<< HEAD
             // Delete all existing mails from this folder.
             await Connection.ExecuteAsync("DELETE FROM MailCopy WHERE FolderId = ?", folder.Id);
 
             // TODO: Delete MIME messages from the disk.
-=======
-            // TODO: Delete all mail copies for this folder.
->>>>>>> 3397845c
 
             ReportUIChange(new FolderRemovedMessage(folder, account));
         }
@@ -564,7 +560,7 @@
         }
 
 
-<<<<<<< HEAD
+
             // No need to trigger UI change for this.
             // Directly update the database.
 
@@ -572,8 +568,6 @@
 
             return synchronizationIdentifier;
         }
-=======
->>>>>>> 3397845c
 
         public async Task DeleteFolderAsync(Guid accountId, string remoteFolderId)
         {
