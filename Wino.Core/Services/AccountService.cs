﻿using System;
using System.Collections.Generic;
using System.Diagnostics;
using System.Linq;
using System.Threading.Tasks;
using CommunityToolkit.Diagnostics;
using CommunityToolkit.Mvvm.Messaging;
using Serilog;
using SqlKata;
using Wino.Core.Domain.Entities;
using Wino.Core.Domain.Enums;
using Wino.Core.Domain.Interfaces;
using Wino.Core.Extensions;
using Wino.Core.Messages.Accounts;
using Wino.Core.Requests;

namespace Wino.Core.Services
{
    public class AccountService : BaseDatabaseService, IAccountService
    {
        public IAuthenticator ExternalAuthenticationAuthenticator { get; set; }

        private readonly IAuthenticationProvider _authenticationProvider;
        private readonly ISignatureService _signatureService;
        private readonly IPreferencesService _preferencesService;

        private readonly ILogger _logger = Log.ForContext<AccountService>();

        public AccountService(IDatabaseService databaseService,
                              IAuthenticationProvider authenticationProvider,
                              ISignatureService signatureService,
                              IPreferencesService preferencesService) : base(databaseService)
        {
            _authenticationProvider = authenticationProvider;
            _signatureService = signatureService;
            _preferencesService = preferencesService;
        }


        public async Task ClearAccountAttentionAsync(Guid accountId)
        {
            var account = await GetAccountAsync(accountId);

            Guard.IsNotNull(account);

            account.AttentionReason = AccountAttentionReason.None;

            await UpdateAccountAsync(account);
        }

        public async Task UpdateMergedInboxAsync(Guid mergedInboxId, IEnumerable<Guid> linkedAccountIds)
        {
            // First, remove all accounts from merged inbox.
            await Connection.ExecuteAsync("UPDATE MailAccount SET MergedInboxId = NULL WHERE MergedInboxId = ?", mergedInboxId);

            // Then, add new accounts to merged inbox.
            var query = new Query("MailAccount")
                .WhereIn("Id", linkedAccountIds)
                .AsUpdate(new
                {
                    MergedInboxId = mergedInboxId
                });

            await Connection.ExecuteAsync(query.GetRawQuery());

            WeakReferenceMessenger.Default.Send(new AccountsMenuRefreshRequested());
        }

        public async Task UnlinkMergedInboxAsync(Guid mergedInboxId)
        {
            var mergedInbox = await Connection.Table<MergedInbox>().FirstOrDefaultAsync(a => a.Id == mergedInboxId).ConfigureAwait(false);

            if (mergedInbox == null)
            {
                _logger.Warning("Could not find merged inbox with id {MergedInboxId}", mergedInboxId);

                return;
            }

            var query = new Query("MailAccount")
                .Where("MergedInboxId", mergedInboxId)
                .AsUpdate(new
                {
                    MergedInboxId = (Guid?)null
                });

            await Connection.ExecuteAsync(query.GetRawQuery()).ConfigureAwait(false);
            await Connection.DeleteAsync(mergedInbox).ConfigureAwait(false);

            // Change the startup entity id if it was the merged inbox.
            // Take the first account as startup account.

            if (_preferencesService.StartupEntityId == mergedInboxId)
            {
                var firstAccount = await Connection.Table<MailAccount>().FirstOrDefaultAsync();

                if (firstAccount != null)
                {
                    _preferencesService.StartupEntityId = firstAccount.Id;
                }
                else
                {
                    _preferencesService.StartupEntityId = null;
                }
            }

            WeakReferenceMessenger.Default.Send(new AccountsMenuRefreshRequested());
        }

        public async Task CreateMergeAccountsAsync(MergedInbox mergedInbox, IEnumerable<MailAccount> accountsToMerge)
        {
            if (mergedInbox == null) return;

            // 0. Give the merged inbox a new Guid.
            mergedInbox.Id = Guid.NewGuid();

            var accountFolderDictionary = new Dictionary<MailAccount, List<MailItemFolder>>();

            // 1. Make all folders in the accounts unsticky. We will stick them based on common special folder types.
            foreach (var account in accountsToMerge)
            {
                var accountFolderList = new List<MailItemFolder>();

                var folders = await Connection.Table<MailItemFolder>().Where(a => a.MailAccountId == account.Id).ToListAsync();

                foreach (var folder in folders)
                {
                    accountFolderList.Add(folder);
                    folder.IsSticky = false;

                    await Connection.UpdateAsync(folder);
                }

                accountFolderDictionary.Add(account, accountFolderList);
            }

            // 2. Find the common special folders and stick them.
            // Only following types will be considered as common special folder.
            SpecialFolderType[] commonSpecialTypes =
            [
                SpecialFolderType.Inbox,
                SpecialFolderType.Sent,
                SpecialFolderType.Draft,
                SpecialFolderType.Archive,
                SpecialFolderType.Junk,
                SpecialFolderType.Deleted
            ];

            foreach (var type in commonSpecialTypes)
            {
                var isCommonType = accountFolderDictionary
                    .Select(a => a.Value)
                    .Where(a => a.Any(a => a.SpecialFolderType == type))
                    .Count() == accountsToMerge.Count();

                if (isCommonType)
                {
                    foreach (var account in accountsToMerge)
                    {
                        var folder = accountFolderDictionary[account].FirstOrDefault(a => a.SpecialFolderType == type);

                        if (folder != null)
                        {
                            folder.IsSticky = true;

                            await Connection.UpdateAsync(folder);
                        }
                    }
                }
            }

            // 3. Insert merged inbox and assign accounts.
            await Connection.InsertAsync(mergedInbox);

            foreach (var account in accountsToMerge)
            {
                account.MergedInboxId = mergedInbox.Id;

                await Connection.UpdateAsync(account);
            }

            WeakReferenceMessenger.Default.Send(new AccountsMenuRefreshRequested());
        }

        public async Task RenameMergedAccountAsync(Guid mergedInboxId, string newName)
        {
            var query = new Query("MergedInbox")
                .Where("Id", mergedInboxId)
                .AsUpdate(new
                {
                    Name = newName
                });

            await Connection.ExecuteAsync(query.GetRawQuery());

            ReportUIChange(new MergedInboxRenamed(mergedInboxId, newName));
        }

        public async Task FixTokenIssuesAsync(Guid accountId)
        {
            var account = await Connection.Table<MailAccount>().FirstOrDefaultAsync(a => a.Id == accountId);

            if (account == null) return;

            var authenticator = _authenticationProvider.GetAuthenticator(account.ProviderType);

            // This will re-generate token.
            var token = await authenticator.GenerateTokenAsync(account, true);

            Guard.IsNotNull(token);
        }

        private Task<MailAccountPreferences> GetAccountPreferencesAsync(Guid accountId)
            => Connection.Table<MailAccountPreferences>().FirstOrDefaultAsync(a => a.AccountId == accountId);

        public async Task<List<MailAccount>> GetAccountsAsync()
        {
            var accounts = await Connection.Table<MailAccount>().OrderBy(a => a.Order).ToListAsync();

            foreach (var account in accounts)
            {
                // Load IMAP server configuration.
                if (account.ProviderType == MailProviderType.IMAP4)
                    account.ServerInformation = await GetAccountCustomServerInformationAsync(account.Id);

                // Load MergedInbox information.
                if (account.MergedInboxId != null)
                    account.MergedInbox = await GetMergedInboxInformationAsync(account.MergedInboxId.Value);

                account.Preferences = await GetAccountPreferencesAsync(account.Id);
            }

            return accounts;
        }

        private Task<MergedInbox> GetMergedInboxInformationAsync(Guid mergedInboxId)
            => Connection.Table<MergedInbox>().FirstOrDefaultAsync(a => a.Id == mergedInboxId);

        public async Task DeleteAccountAsync(MailAccount account)
        {
            // TODO: Delete mime messages and attachments.

            await Connection.ExecuteAsync("DELETE FROM MailCopy WHERE Id IN(SELECT Id FROM MailCopy WHERE FolderId IN (SELECT Id from MailItemFolder WHERE MailAccountId == ?))", account.Id);

            await Connection.Table<TokenInformation>().Where(a => a.AccountId == account.Id).DeleteAsync();
            await Connection.Table<MailItemFolder>().DeleteAsync(a => a.MailAccountId == account.Id);
            await Connection.Table<AccountSignature>().DeleteAsync(a => a.MailAccountId == account.Id);

            // Account belongs to a merged inbox.
            // In case of there'll be a single account in the merged inbox, remove the merged inbox as well.

            if (account.MergedInboxId != null)
            {
                var mergedInboxAccountCount = await Connection.Table<MailAccount>().Where(a => a.MergedInboxId == account.MergedInboxId.Value).CountAsync();

                // There will be only one account in the merged inbox. Remove the link for the other account as well.
                if (mergedInboxAccountCount == 2)
                {
                    var query = new Query("MailAccount")
                    .Where("MergedInboxId", account.MergedInboxId.Value)
                    .AsUpdate(new
                    {
                        MergedInboxId = (Guid?)null
                    });

                    await Connection.ExecuteAsync(query.GetRawQuery()).ConfigureAwait(false);
                }
            }

            if (account.ProviderType == MailProviderType.IMAP4)
                await Connection.Table<CustomServerInformation>().DeleteAsync(a => a.AccountId == account.Id);

            if (account.Preferences != null)
                await Connection.DeleteAsync(account.Preferences);

            await Connection.DeleteAsync(account);

            // Clear out or set up a new startup entity id.
            // Next account after the deleted one will be the startup account.

            if (_preferencesService.StartupEntityId == account.Id || _preferencesService.StartupEntityId == account.MergedInboxId)
            {
                var firstNonStartupAccount = await Connection.Table<MailAccount>().FirstOrDefaultAsync(a => a.Id != account.Id);

                if (firstNonStartupAccount != null)
                {
                    _preferencesService.StartupEntityId = firstNonStartupAccount.Id;
                }
                else
                {
                    _preferencesService.StartupEntityId = null;
                }
            }

            ReportUIChange(new AccountRemovedMessage(account));
        }

        public async Task<MailAccount> GetAccountAsync(Guid accountId)
        {
            var account = await Connection.Table<MailAccount>().FirstOrDefaultAsync(a => a.Id == accountId);

            if (account == null)
            {
                _logger.Error("Could not find account with id {AccountId}", accountId);
            }
            else
            {
                if (account.ProviderType == MailProviderType.IMAP4)
                    account.ServerInformation = await GetAccountCustomServerInformationAsync(account.Id);

                account.Preferences = await GetAccountPreferencesAsync(account.Id);

                return account;
            }

            return null;
        }

        public Task<CustomServerInformation> GetAccountCustomServerInformationAsync(Guid accountId)
            => Connection.Table<CustomServerInformation>().FirstOrDefaultAsync(a => a.AccountId == accountId);

        public async Task UpdateAccountAsync(MailAccount account)
        {
            if (account.Preferences == null)
            {
                Debugger.Break();
            }

            await Connection.UpdateAsync(account.Preferences);
            await Connection.UpdateAsync(account);

            ReportUIChange(new AccountUpdatedMessage(account));
        }

        public async Task CreateAccountAsync(MailAccount account, TokenInformation tokenInformation, CustomServerInformation customServerInformation)
        {
            Guard.IsNotNull(account);

            var accountCount = await Connection.Table<MailAccount>().CountAsync();

            // If there are no accounts before this one, set it as startup account.
            if (accountCount == 0)
            {
                _preferencesService.StartupEntityId = account.Id;
            }
            else
            {
                // Set the order of the account.
                // This can be changed by the user later in manage accounts page.
                account.Order = accountCount;
            }

            await Connection.InsertAsync(account);

            var preferences = new MailAccountPreferences()
            {
                Id = Guid.NewGuid(),
                AccountId = account.Id,
                IsNotificationsEnabled = true,
                ShouldAppendMessagesToSentFolder = false
            };

            account.Preferences = preferences;

            // Outlook & Office 365 supports Focused inbox. Enabled by default.
            bool isMicrosoftProvider = account.ProviderType == MailProviderType.Outlook || account.ProviderType == MailProviderType.Office365;

            // TODO: This should come from account settings API.
            // Wino doesn't have MailboxSettings yet.
            if (isMicrosoftProvider)
                account.Preferences.IsFocusedInboxEnabled = true;

            // Setup default signature.
            var defaultSignature = await _signatureService.CreateDefaultSignatureAsync(account.Id);

            account.Preferences.SignatureIdForNewMessages = defaultSignature.Id;
            account.Preferences.SignatureIdForFollowingMessages = defaultSignature.Id;
            account.Preferences.IsSignatureEnabled = true;

            await Connection.InsertAsync(preferences);

            if (customServerInformation != null)
                await Connection.InsertAsync(customServerInformation);

            if (tokenInformation != null)
                await Connection.InsertAsync(tokenInformation);
        }

        public async Task<string> UpdateSynchronizationIdentifierAsync(Guid accountId, string newIdentifier)
        {
            var account = await GetAccountAsync(accountId);

            if (account == null)
            {
                _logger.Error("Could not find account with id {AccountId}", accountId);
                return string.Empty;
            }

            var currentIdentifier = account.SynchronizationDeltaIdentifier;

            bool shouldUpdateIdentifier = account.ProviderType == MailProviderType.Gmail ?
                    ((string.IsNullOrEmpty(currentIdentifier) ? true : !string.IsNullOrEmpty(currentIdentifier)
                    && ulong.TryParse(currentIdentifier, out ulong currentIdentifierValue)
                    && ulong.TryParse(newIdentifier, out ulong newIdentifierValue)
                    && newIdentifierValue > currentIdentifierValue)) : true;

            if (shouldUpdateIdentifier)
            {
                _logger.Debug("Updating synchronization identifier for {Name}. From: {SynchronizationDeltaIdentifier} To: {NewIdentifier}", account.Name, account.SynchronizationDeltaIdentifier, newIdentifier);
                account.SynchronizationDeltaIdentifier = newIdentifier;

                await UpdateAccountAsync(account);
            }

            return account.SynchronizationDeltaIdentifier;
        }
<<<<<<< HEAD
=======

        public async Task UpdateAccountOrdersAsync(Dictionary<Guid, int> accountIdOrderPair)
        {
            foreach (var pair in accountIdOrderPair)
            {
                var account = await GetAccountAsync(pair.Key);

                if (account == null)
                {
                    _logger.Information("Could not find account with id {Key} for reordering. It may be a linked account.", pair.Key);
                    continue;
                }

                account.Order = pair.Value;

                await Connection.UpdateAsync(account);
            }

            Messenger.Send(new AccountMenuItemsReordered(accountIdOrderPair));
        }
>>>>>>> 4c080360
    }
}<|MERGE_RESOLUTION|>--- conflicted
+++ resolved
@@ -414,8 +414,6 @@
 
             return account.SynchronizationDeltaIdentifier;
         }
-<<<<<<< HEAD
-=======
 
         public async Task UpdateAccountOrdersAsync(Dictionary<Guid, int> accountIdOrderPair)
         {
@@ -436,6 +434,5 @@
 
             Messenger.Send(new AccountMenuItemsReordered(accountIdOrderPair));
         }
->>>>>>> 4c080360
     }
 }