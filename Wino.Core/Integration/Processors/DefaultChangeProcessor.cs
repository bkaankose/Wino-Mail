--- conflicted
+++ resolved
@@ -28,25 +28,15 @@
         Task DeleteMailAsync(Guid accountId, string mailId);
         Task<List<MailCopy>> GetDownloadedUnreadMailsAsync(Guid accountId, IEnumerable<string> downloadedMailCopyIds);
         Task SaveMimeFileAsync(Guid fileId, MimeMessage mimeMessage, Guid accountId);
-<<<<<<< HEAD
-
-        // For Gmail and IMAP.
-        Task BulkUpdateFolderStructureAsync(Guid accountId, List<MailItemFolder> allFolders);
-
-        Task DeleteFolderAsync(Guid accountId, string remoteFolderId);
-        Task<List<MailItemFolder>> GetSynchronizationFoldersAsync(SynchronizationOptions options);
-        Task InsertFolderAsync(MailItemFolder folder);
-
-        Task<IList<uint>> GetKnownUidsForFolderAsync(Guid folderId);
-        Task<List<MailItemFolder>> GetExistingFoldersAsync(Guid accountId);
-=======
         Task UpdateFolderStructureAsync(Guid accountId, List<MailItemFolder> allFolders);
         Task DeleteFolderAsync(Guid accountId, string remoteFolderId);
         Task<List<MailItemFolder>> GetSynchronizationFoldersAsync(SynchronizationOptions options);
         Task InsertFolderAsync(MailItemFolder folder);
         Task<bool> MapLocalDraftAsync(Guid accountId, Guid localDraftCopyUniqueId, string newMailCopyId, string newDraftId, string newThreadId);
         Task UpdateFolderLastSyncDateAsync(Guid folderId);
->>>>>>> 3397845c
+
+        Task<IList<uint>> GetKnownUidsForFolderAsync(Guid folderId);
+        Task<List<MailItemFolder>> GetExistingFoldersAsync(Guid accountId);
     }
 
     public interface IGmailChangeProcessor : IDefaultChangeProcessor
@@ -130,16 +120,11 @@
             => MailService.CreateMailAsync(accountId, package);
 
         // Folder methods
-<<<<<<< HEAD
-        public Task BulkUpdateFolderStructureAsync(Guid accountId, List<MailItemFolder> allFolders)
-            => _folderService.BulkUpdateFolderStructureAsync(accountId, allFolders);
-=======
         public Task UpdateFolderStructureAsync(Guid accountId, List<MailItemFolder> allFolders)
             => FolderService.BulkUpdateFolderStructureAsync(accountId, allFolders);
->>>>>>> 3397845c
 
         public Task<List<MailItemFolder>> GetExistingFoldersAsync(Guid accountId)
-            => _folderService.GetFoldersAsync(accountId);
+            => FolderService.GetFoldersAsync(accountId);
 
         public Task<bool> MapLocalDraftAsync(Guid accountId, Guid localDraftCopyUniqueId, string newMailCopyId, string newDraftId, string newThreadId)
             => MailService.MapLocalDraftAsync(accountId, localDraftCopyUniqueId, newMailCopyId, newDraftId, newThreadId);
