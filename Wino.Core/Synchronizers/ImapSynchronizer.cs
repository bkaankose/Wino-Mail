﻿using System;
using System.Collections.Generic;
using System.Linq;
using System.Threading;
using System.Threading.Tasks;
using MailKit;
using MailKit.Net.Imap;
using MailKit.Search;
using MimeKit;
using MoreLinq;
using Serilog;
using Wino.Core.Domain.Entities;
using Wino.Core.Domain.Enums;
using Wino.Core.Domain.Exceptions;
using Wino.Core.Domain.Interfaces;
using Wino.Core.Domain.Models.MailItem;
using Wino.Core.Domain.Models.Synchronization;
using Wino.Core.Extensions;
using Wino.Core.Integration;
using Wino.Core.Integration.Processors;
using Wino.Core.Mime;
using Wino.Core.Requests;
using Wino.Core.Requests.Bundles;

namespace Wino.Core.Synchronizers
{
    public class ImapSynchronizer : BaseSynchronizer<ImapRequest, ImapMessageCreationPackage>
    {
        private CancellationTokenSource idleDoneToken;
        private CancellationTokenSource cancelInboxListeningToken = new CancellationTokenSource();

        private IMailFolder inboxFolder;

        private readonly ILogger _logger = Log.ForContext<ImapSynchronizer>();
        private readonly ImapClientPool _clientPool;
        private readonly IImapChangeProcessor _imapChangeProcessor;

        // Minimum summary items to Fetch for mail synchronization from IMAP.
        private readonly MessageSummaryItems mailSynchronizationFlags =
            MessageSummaryItems.Flags |
            MessageSummaryItems.UniqueId |
            MessageSummaryItems.ThreadId |
            MessageSummaryItems.EmailId |
            MessageSummaryItems.Headers |
            MessageSummaryItems.PreviewText |
            MessageSummaryItems.GMailThreadId |
            MessageSummaryItems.References |
            MessageSummaryItems.ModSeq;

        /// <summary>
        /// Timer that keeps the <see cref="InboxClient"/> alive for the lifetime of the pool.
        /// Sends NOOP command to the server periodically.
        /// </summary>
        private Timer _noOpTimer;

        /// <summary>
        /// ImapClient that keeps the Inbox folder opened all the time for listening notifications.
        /// </summary>
        private ImapClient _inboxIdleClient;

        public override uint BatchModificationSize => 1000;
        public override uint InitialMessageDownloadCountPerFolder => 250;

        public ImapSynchronizer(MailAccount account, IImapChangeProcessor imapChangeProcessor) : base(account)
        {
            _clientPool = new ImapClientPool(Account.ServerInformation);
            _imapChangeProcessor = imapChangeProcessor;

            idleDoneToken = new CancellationTokenSource();
        }

        // TODO
        // private async void NoOpTimerTriggered(object state) => await AwaitInboxIdleAsync();

        private async Task AwaitInboxIdleAsync()
        {
            if (_inboxIdleClient == null)
            {
                _logger.Warning("InboxClient is null. Cannot send NOOP command.");
                return;
            }

            await _clientPool.EnsureConnectedAsync(_inboxIdleClient);
            await _clientPool.EnsureAuthenticatedAsync(_inboxIdleClient);

            try
            {
                if (inboxFolder == null)
                {
                    inboxFolder = _inboxIdleClient.Inbox;
                    await inboxFolder.OpenAsync(FolderAccess.ReadOnly, cancelInboxListeningToken.Token);
                }

                idleDoneToken = new CancellationTokenSource();

                await _inboxIdleClient.IdleAsync(idleDoneToken.Token, cancelInboxListeningToken.Token);
            }
            finally
            {
                idleDoneToken.Dispose();
                idleDoneToken = null;
            }
        }

        private async Task StopInboxListeningAsync()
        {
            if (inboxFolder != null)
            {
                inboxFolder.CountChanged -= InboxFolderCountChanged;
                inboxFolder.MessageExpunged -= InboxFolderMessageExpunged;
                inboxFolder.MessageFlagsChanged -= InboxFolderMessageFlagsChanged;
            }

            if (_noOpTimer != null)
            {
                _noOpTimer.Dispose();
                _noOpTimer = null;
            }

            if (idleDoneToken != null)
            {
                idleDoneToken.Cancel();
                idleDoneToken.Dispose();
                idleDoneToken = null;
            }

            if (_inboxIdleClient != null)
            {
                await _inboxIdleClient.DisconnectAsync(true);
                _inboxIdleClient.Dispose();
                _inboxIdleClient = null;
            }
        }

        /// <summary>
        /// Tries to connect & authenticate with the given credentials.
        /// Prepares synchronizer for active listening of Inbox folder.
        /// </summary>
        public async Task StartInboxListeningAsync()
        {
            _inboxIdleClient = await _clientPool.GetClientAsync();

            // Run it every 8 minutes after 1 minute delay.
            // _noOpTimer = new Timer(NoOpTimerTriggered, null, 60000, 8 * 60 * 1000);

            await _clientPool.EnsureConnectedAsync(_inboxIdleClient);
            await _clientPool.EnsureAuthenticatedAsync(_inboxIdleClient);

            if (!_inboxIdleClient.Capabilities.HasFlag(ImapCapabilities.Idle))
            {
                _logger.Information("Imap server does not support IDLE command. Listening live changes is not supported for {Name}", Account.Name);
                return;
            }

            inboxFolder = _inboxIdleClient.Inbox;

            if (inboxFolder == null)
            {
                _logger.Information("Inbox folder is null. Cannot listen for changes.");
                return;
            }

            inboxFolder.CountChanged += InboxFolderCountChanged;
            inboxFolder.MessageExpunged += InboxFolderMessageExpunged;
            inboxFolder.MessageFlagsChanged += InboxFolderMessageFlagsChanged;

            while (!cancelInboxListeningToken.IsCancellationRequested)
            {
                await AwaitInboxIdleAsync();
            }

            await StopInboxListeningAsync();
        }

        private void InboxFolderMessageFlagsChanged(object sender, MessageFlagsChangedEventArgs e)
        {
            Console.WriteLine("Flags have changed for message #{0} ({1}).", e.Index, e.Flags);
        }

        private void InboxFolderMessageExpunged(object sender, MessageEventArgs e)
        {
            _logger.Information("Inbox folder message expunged");
        }

        private void InboxFolderCountChanged(object sender, EventArgs e)
        {
            _logger.Information("Inbox folder count changed.");
        }

        /// <summary>
        /// Parses List of string of mail copy ids and return valid uIds.
        /// Follow the rules for creating arbitrary unique id for mail copies.
        /// </summary>
        private UniqueIdSet GetUniqueIds(IEnumerable<string> mailCopyIds)
            => new(mailCopyIds.Select(a => new UniqueId(MailkitClientExtensions.ResolveUid(a))));

        #region Mail Integrations

        // Items are grouped before being passed to this method.
        // Meaning that all items will come from and to the same folder.
        // It's fine to assume that here.

        public override IEnumerable<IRequestBundle<ImapRequest>> Move(BatchMoveRequest request)
        {
            return CreateTaskBundle(async (ImapClient client) =>
            {
                var uniqueIds = GetUniqueIds(request.Items.Select(a => a.Item.Id));

                var sourceFolder = await client.GetFolderAsync(request.FromFolder.RemoteFolderId);
                var destinationFolder = await client.GetFolderAsync(request.ToFolder.RemoteFolderId);

                // Only opening source folder is enough.
                await sourceFolder.OpenAsync(FolderAccess.ReadWrite).ConfigureAwait(false);
                await sourceFolder.MoveToAsync(uniqueIds, destinationFolder).ConfigureAwait(false);
                await sourceFolder.CloseAsync().ConfigureAwait(false);
            }, request);
        }

        public override IEnumerable<IRequestBundle<ImapRequest>> ChangeFlag(BatchChangeFlagRequest request)
        {
            return CreateTaskBundle(async (ImapClient client) =>
            {
                var folder = request.Items.First().Item.AssignedFolder;
                var remoteFolder = await client.GetFolderAsync(folder.RemoteFolderId);
                var uniqueIds = GetUniqueIds(request.Items.Select(a => a.Item.Id));

                await remoteFolder.OpenAsync(FolderAccess.ReadWrite).ConfigureAwait(false);
                await remoteFolder.StoreAsync(uniqueIds, new StoreFlagsRequest(request.IsFlagged ? StoreAction.Add : StoreAction.Remove, MessageFlags.Flagged) { Silent = true }).ConfigureAwait(false);
                await remoteFolder.CloseAsync().ConfigureAwait(false);
            }, request);
        }

        public override IEnumerable<IRequestBundle<ImapRequest>> Delete(BatchDeleteRequest request)
        {
            return CreateTaskBundle(async (ImapClient client) =>
            {
                var folder = request.Items.First().Item.AssignedFolder;
                var remoteFolder = await client.GetFolderAsync(folder.RemoteFolderId).ConfigureAwait(false);
                var uniqueIds = GetUniqueIds(request.Items.Select(a => a.Item.Id));

                await remoteFolder.OpenAsync(FolderAccess.ReadWrite).ConfigureAwait(false);
                await remoteFolder.StoreAsync(uniqueIds, new StoreFlagsRequest(StoreAction.Add, MessageFlags.Deleted) { Silent = true }).ConfigureAwait(false);
                await remoteFolder.ExpungeAsync().ConfigureAwait(false);
                await remoteFolder.CloseAsync().ConfigureAwait(false);
            }, request);
        }

        public override IEnumerable<IRequestBundle<ImapRequest>> MarkRead(BatchMarkReadRequest request)
        {
            return CreateTaskBundle(async (ImapClient client) =>
            {
                var folder = request.Items.First().Item.AssignedFolder;
                var remoteFolder = await client.GetFolderAsync(folder.RemoteFolderId);
                var uniqueIds = GetUniqueIds(request.Items.Select(a => a.Item.Id));

                await remoteFolder.OpenAsync(FolderAccess.ReadWrite).ConfigureAwait(false);
                await remoteFolder.StoreAsync(uniqueIds, new StoreFlagsRequest(request.IsRead ? StoreAction.Add : StoreAction.Remove, MessageFlags.Seen) { Silent = true }).ConfigureAwait(false);
                await remoteFolder.CloseAsync().ConfigureAwait(false);
            }, request);
        }

        public override IEnumerable<IRequestBundle<ImapRequest>> CreateDraft(BatchCreateDraftRequest request)
        {
            return CreateTaskBundle(async (ImapClient client) =>
            {

                var remoteDraftFolder = await client.GetFolderAsync(request.DraftPreperationRequest.CreatedLocalDraftCopy.AssignedFolder.RemoteFolderId).ConfigureAwait(false);

                await remoteDraftFolder.OpenAsync(FolderAccess.ReadWrite).ConfigureAwait(false);
                await remoteDraftFolder.AppendAsync(request.DraftPreperationRequest.CreatedLocalDraftMimeMessage, MessageFlags.Draft).ConfigureAwait(false);
                await remoteDraftFolder.CloseAsync().ConfigureAwait(false);
            }, request);
        }

        public override IEnumerable<IRequestBundle<ImapRequest>> Archive(BatchArchiveRequest request)
           => Move(new BatchMoveRequest(request.Items, request.FromFolder, request.ToFolder));

        public override IEnumerable<IRequestBundle<ImapRequest>> SendDraft(BatchSendDraftRequestRequest request)
        {
            return CreateTaskBundle(async (ImapClient client) =>
            {
                // Batch sending is not supported. It will always be a single request therefore no need for a loop here.

                var singleRequest = request.Request;

                singleRequest.Mime.Prepare(EncodingConstraint.None);

                using var smtpClient = new MailKit.Net.Smtp.SmtpClient();

                if (smtpClient.IsConnected && client.IsAuthenticated) return;

                if (!smtpClient.IsConnected)
                    await smtpClient.ConnectAsync(Account.ServerInformation.OutgoingServer, int.Parse(Account.ServerInformation.OutgoingServerPort), MailKit.Security.SecureSocketOptions.Auto);

                if (!smtpClient.IsAuthenticated)
                    await smtpClient.AuthenticateAsync(Account.ServerInformation.OutgoingServerUsername, Account.ServerInformation.OutgoingServerPassword);

                // TODO: Transfer progress implementation as popup in the UI.
                await smtpClient.SendAsync(singleRequest.Mime, default);
                await smtpClient.DisconnectAsync(true);

                // SMTP sent the message, but we need to remove it from the Draft folder.
                var draftFolder = singleRequest.MailItem.AssignedFolder;

                var folder = await client.GetFolderAsync(draftFolder.RemoteFolderId);

                await folder.OpenAsync(FolderAccess.ReadWrite);

                var notUpdatedIds = await folder.StoreAsync(new UniqueId(MailkitClientExtensions.ResolveUid(singleRequest.MailItem.Id)), new StoreFlagsRequest(StoreAction.Add, MessageFlags.Deleted) { Silent = true });

                await folder.ExpungeAsync();
                await folder.CloseAsync();

                // Check whether we need to create a copy of the message to Sent folder.
                // This comes from the account preferences.

                if (singleRequest.AccountPreferences.ShouldAppendMessagesToSentFolder && singleRequest.SentFolder != null)
                {
                    var sentFolder = await client.GetFolderAsync(singleRequest.SentFolder.RemoteFolderId);

                    await sentFolder.OpenAsync(FolderAccess.ReadWrite);

                    // Delete local Wino draft header. Otherwise mapping will be applied on re-sync.
                    singleRequest.Mime.Headers.Remove(Domain.Constants.WinoLocalDraftHeader);

                    await sentFolder.AppendAsync(singleRequest.Mime, MessageFlags.Seen);
                    await sentFolder.CloseAsync();
                }
            }, request);
        }

        public override async Task DownloadMissingMimeMessageAsync(IMailItem mailItem,
                                                               ITransferProgress transferProgress = null,
                                                               CancellationToken cancellationToken = default)
        {
            var folder = mailItem.AssignedFolder;
            var remoteFolderId = folder.RemoteFolderId;

            var client = await _clientPool.GetClientAsync().ConfigureAwait(false);
            var remoteFolder = await client.GetFolderAsync(remoteFolderId, cancellationToken).ConfigureAwait(false);

            var uniqueId = new UniqueId(MailkitClientExtensions.ResolveUid(mailItem.Id));

            await remoteFolder.OpenAsync(FolderAccess.ReadOnly, cancellationToken).ConfigureAwait(false);

            var message = await remoteFolder.GetMessageAsync(uniqueId, cancellationToken, transferProgress).ConfigureAwait(false);

            await _imapChangeProcessor.SaveMimeFileAsync(mailItem.FileId, message, Account.Id).ConfigureAwait(false);
            await remoteFolder.CloseAsync(false, cancellationToken).ConfigureAwait(false);

            _clientPool.Release(client);
        }

        public override IEnumerable<IRequestBundle<ImapRequest>> RenameFolder(RenameFolderRequest request)
        {
            return CreateTaskBundle(async (ImapClient client) =>
            {
                var folder = await client.GetFolderAsync(request.Folder.RemoteFolderId).ConfigureAwait(false);
                await folder.RenameAsync(folder.ParentFolder, request.NewFolderName).ConfigureAwait(false);
            }, request);
        }

        #endregion

        public override async Task<List<NewMailItemPackage>> CreateNewMailPackagesAsync(ImapMessageCreationPackage message, MailItemFolder assignedFolder, CancellationToken cancellationToken = default)
        {
            var imapFolder = message.MailFolder;
            var summary = message.MessageSummary;

            var mimeMessage = await imapFolder.GetMessageAsync(summary.UniqueId, cancellationToken).ConfigureAwait(false);
            var mailCopy = summary.GetMailDetails(assignedFolder, mimeMessage);

            // Draft folder message updates must be updated as IsDraft.
            // I couldn't find it in MimeMessage...

            mailCopy.IsDraft = assignedFolder.SpecialFolderType == SpecialFolderType.Draft;

            // Check draft mapping.
            // This is the same implementation as in the OutlookSynchronizer.

            if (mimeMessage.Headers.Contains(Domain.Constants.WinoLocalDraftHeader)
                && Guid.TryParse(mimeMessage.Headers[Domain.Constants.WinoLocalDraftHeader], out Guid localDraftCopyUniqueId))
            {
                // This message belongs to existing local draft copy.
                // We don't need to create a new mail copy for this message, just update the existing one.

                bool isMappingSuccessful = await _imapChangeProcessor.MapLocalDraftAsync(Account.Id, localDraftCopyUniqueId, mailCopy.Id, mailCopy.DraftId, mailCopy.ThreadId);

                if (isMappingSuccessful) return null;

                // Local copy doesn't exists. Continue execution to insert mail copy.
            }

            var package = new NewMailItemPackage(mailCopy, mimeMessage, assignedFolder.RemoteFolderId);

            return
            [
                package
            ];
        }

        public override async Task<SynchronizationResult> SynchronizeInternalAsync(SynchronizationOptions options, CancellationToken cancellationToken = default)
        {
            // options.Type = SynchronizationType.FoldersOnly;

            var downloadedMessageIds = new List<string>();

            _logger.Information("Internal synchronization started for {Name}", Account.Name);
            _logger.Information("Options: {Options}", options);

            options.ProgressListener?.AccountProgressUpdated(Account.Id, 1);

            // Only do folder sync for these types.
            // Opening folder and checking their UidValidity is slow.
            // Therefore this should be avoided as many times as possible.

            // This may create some inconsistencies, but nothing we can do...
            await SynchronizeFoldersAsync(cancellationToken).ConfigureAwait(false);

            if (options.Type != SynchronizationType.FoldersOnly)
            {
                //var synchronizationFolders = await _imapChangeProcessor.GetSynchronizationFoldersAsync(options).ConfigureAwait(false);

                //for (int i = 0; i < synchronizationFolders.Count; i++)
                //{
                //    var folder = synchronizationFolders[i];
                //    var progress = (int)Math.Round((double)(i + 1) / synchronizationFolders.Count * 100);

                //    options.ProgressListener?.AccountProgressUpdated(Account.Id, progress);

                //    var folderDownloadedMessageIds = await SynchronizeFolderInternalAsync(folder, cancellationToken).ConfigureAwait(false);
                //    downloadedMessageIds.AddRange(folderDownloadedMessageIds);
                //}
            }

            options.ProgressListener?.AccountProgressUpdated(Account.Id, 100);

            // Get all unread new downloaded items and return in the result.
            // This is primarily used in notifications.

            var unreadNewItems = await _imapChangeProcessor.GetDownloadedUnreadMailsAsync(Account.Id, downloadedMessageIds).ConfigureAwait(false);

            return SynchronizationResult.Completed(unreadNewItems);
        }

        public override async Task ExecuteNativeRequestsAsync(IEnumerable<IRequestBundle<ImapRequest>> batchedRequests, CancellationToken cancellationToken = default)
        {
            // First apply the UI changes for each bundle.
            // This is important to reflect changes to the UI before the network call is done.

            foreach (var item in batchedRequests)
            {
                item.Request.ApplyUIChanges();
            }

            // All task bundles will execute on the same client.
            // Tasks themselves don't pull the client from the pool
            // because exception handling is easier this way.
            // Also we might parallelize these bundles later on for additional performance.

            foreach (var item in batchedRequests)
            {
                // At this point this client is ready to execute async commands.
                // Each task bundle will await and execution will continue in case of error.

                ImapClient executorClient = null;

                bool isCrashed = false;

                try
                {
                    executorClient = await _clientPool.GetClientAsync();
                }
                catch (ImapClientPoolException)
                {
                    // Client pool failed to get a client.
                    // Requests may not be executed at this point.

                    item.Request.RevertUIChanges();

                    isCrashed = true;
                    throw;
                }
                finally
                {
                    // Make sure that the client is released from the pool for next usages if error occurs.
                    if (isCrashed && executorClient != null)
                    {
                        _clientPool.Release(executorClient);
                    }
                }

                // TODO: Retry pattern.
                // TODO: Error handling.
                try
                {
                    await item.NativeRequest.IntegratorTask(executorClient).ConfigureAwait(false);
                }
                catch (Exception)
                {

                    throw;
                }
                finally
                {
                    _clientPool.Release(executorClient);
                }
            }
        }

<<<<<<< HEAD
        private bool IsRealFolder(IMailFolder folder) =>
            !folder.Attributes.HasFlag(FolderAttributes.NonExistent)
            && !folder.Attributes.HasFlag(FolderAttributes.NoSelect)
            && !folder.IsNamespace;

        private async Task SynchronizeFoldersAsync(CancellationToken cancellationToken = default)
=======
        /// <summary>
        /// Assigns special folder type for the given local folder.
        /// If server doesn't support special folders, we can't determine the type. MailKit will throw for GetFolder.
        /// Default type is Other.
        /// </summary>
        /// <param name="executorClient">ImapClient from the pool</param>
        /// <param name="remoteFolder">Assigning remote folder.</param>
        /// <param name="localFolder">Assigning local folder.</param>
        private void AssignSpecialFolderType(ImapClient executorClient, IMailFolder remoteFolder, MailItemFolder localFolder)
>>>>>>> 3397845c
        {
            bool isSpecialFoldersSupported = executorClient.Capabilities.HasFlag(ImapCapabilities.SpecialUse) || executorClient.Capabilities.HasFlag(ImapCapabilities.XList);

<<<<<<< HEAD
            var _synchronizationClient = await _clientPool.GetClientAsync().ConfigureAwait(false);
=======
>>>>>>> 3397845c

            if (!isSpecialFoldersSupported)
            {
                localFolder.SpecialFolderType = SpecialFolderType.Other;
                return;
            }

<<<<<<< HEAD
            var remoteFolders = (await _synchronizationClient.GetFoldersAsync(nameSpace, cancellationToken: cancellationToken).ConfigureAwait(false)).ToList();

            // Get all folders from the client.
            var localFolders = await _imapChangeProcessor.GetExistingFoldersAsync(Account.Id);

            // Remove folders that are not in the remote list.
            var toRemove = localFolders.Where(a => remoteFolders.Any(b => b.FullName == a.RemoteFolderId) == false).ToList();

            foreach (var item in toRemove)
            {
                await _imapChangeProcessor.DeleteFolderAsync(Account.Id, item.RemoteFolderId);
                localFolders.Remove(item);
            }
=======
            if (remoteFolder == executorClient.Inbox)
                localFolder.SpecialFolderType = SpecialFolderType.Inbox;
            else if (remoteFolder == executorClient.GetFolder(SpecialFolder.Drafts))
                localFolder.SpecialFolderType = SpecialFolderType.Draft;
            else if (remoteFolder == executorClient.GetFolder(SpecialFolder.Junk))
                localFolder.SpecialFolderType = SpecialFolderType.Junk;
            else if (remoteFolder == executorClient.GetFolder(SpecialFolder.Trash))
                localFolder.SpecialFolderType = SpecialFolderType.Deleted;
            else if (remoteFolder == executorClient.GetFolder(SpecialFolder.Sent))
                localFolder.SpecialFolderType = SpecialFolderType.Sent;
            else if (remoteFolder == executorClient.GetFolder(SpecialFolder.Archive))
                localFolder.SpecialFolderType = SpecialFolderType.Archive;
            else if (remoteFolder == executorClient.GetFolder(SpecialFolder.Important))
                localFolder.SpecialFolderType = SpecialFolderType.Important;
            else if (remoteFolder == executorClient.GetFolder(SpecialFolder.Flagged))
                localFolder.SpecialFolderType = SpecialFolderType.Starred;
        }

        /// <summary>
        /// Whether the local folder should be updated with the remote folder.
        /// </summary>
        /// <param name="remoteFolder">Remote folder</param>
        /// <param name="localFolder">Local folder.</param>
        private bool ShouldUpdateFolder(IMailFolder remoteFolder, MailItemFolder localFolder)
        {
            return remoteFolder.Name != localFolder.FolderName;
        }
>>>>>>> 3397845c

        private async Task SynchronizeFoldersAsync(CancellationToken cancellationToken = default)
        {
            // https://www.rfc-editor.org/rfc/rfc4549#section-1.1

            var localFolders = await _imapChangeProcessor.GetLocalIMAPFoldersAsync(Account.Id).ConfigureAwait(false);

            ImapClient executorClient = null;

            try
            {
                executorClient = await _clientPool.GetClientAsync().ConfigureAwait(false);

<<<<<<< HEAD
            // Sometimes Inbox is the root namespace. We need to check for that.
            if (inbox != null && !remoteFolders.Contains(inbox))
                remoteFolders.Add(inbox);

            foreach (var item in remoteFolders)
            {
                // Namespaces are not needed as folders.
                // Non-existed folders don't need to be synchronized.

                // (item.IsNamespace && !item.Attributes.HasFlag(FolderAttributes.Inbox)) || !item.Exists
                if (!IsRealFolder(item))
                    continue;

                // We don't need to synchronize existing folders.
                if (localFolders.Any(a => a.RemoteFolderId == item.FullName))
                    continue;
=======
                var remoteFolders = (await executorClient.GetFoldersAsync(executorClient.PersonalNamespaces[0], cancellationToken: cancellationToken)).ToList();

                // 1. First check deleted folders.

                // 1.a If local folder doesn't exists remotely, delete it.
                // 1.b If local folder exists remotely, check if it is still a valid folder. If UidValidity is changed, delete it.

                List<MailItemFolder> deletedFolders = new();
>>>>>>> 3397845c

                foreach (var localFolder in localFolders)
                {
                    if (!localFolder.IsSynchronizationEnabled) continue;

                    IMailFolder remoteFolder = null;

                    try
                    {
                        remoteFolder = remoteFolders.FirstOrDefault(a => a.FullName == localFolder.RemoteFolderId);

                        bool shouldDeleteLocalFolder = false;

                        // Check UidValidity of the remote folder if exists.

<<<<<<< HEAD
                    localFolder.IsSynchronizationEnabled = localFolder.SpecialFolderType != SpecialFolderType.Other;

                    if (localFolder.SpecialFolderType != SpecialFolderType.Other)
                    {
                        localFolder.IsSystemFolder = true;
                        localFolder.IsSticky = true;
=======
                        if (remoteFolder != null)
                        {
                            // UidValidity won't be available until it's opened.
                            await remoteFolder.OpenAsync(FolderAccess.ReadOnly, cancellationToken).ConfigureAwait(false);

                            shouldDeleteLocalFolder = remoteFolder.UidValidity != localFolder.UidValidity;
                        }
                        else
                        {
                            // Remote folder doesn't exist. Delete it.
                            shouldDeleteLocalFolder = true;
                        }

                        if (shouldDeleteLocalFolder)
                        {
                            await _imapChangeProcessor.DeleteFolderAsync(Account.Id, localFolder.RemoteFolderId).ConfigureAwait(false);

                            deletedFolders.Add(localFolder);
                        }
                    }
                    catch (Exception)
                    {
                        throw;
                    }
                    finally
                    {
                        if (remoteFolder != null)
                        {
                            await remoteFolder.CloseAsync().ConfigureAwait(false);
                        }
>>>>>>> 3397845c
                    }
                }

                deletedFolders.ForEach(a => localFolders.Remove(a));

                // 2. Get all remote folders and insert/update each of them.

                var nameSpace = executorClient.PersonalNamespaces[0];

                // var remoteFolders = (await executorClient.GetFoldersAsync(nameSpace, cancellationToken: cancellationToken)).ToList();

                IMailFolder inbox = executorClient.Inbox;

                // Sometimes Inbox is the root namespace. We need to check for that.
                if (inbox != null && !remoteFolders.Contains(inbox))
                    remoteFolders.Add(inbox);

                foreach (var remoteFolder in remoteFolders)
                {
                    // Namespaces are not needed as folders.
                    // Non-existed folders don't need to be synchronized.

                    if ((remoteFolder.IsNamespace && !remoteFolder.Attributes.HasFlag(FolderAttributes.Inbox)) || !remoteFolder.Exists)
                        continue;

                    var existingLocalFolder = localFolders.FirstOrDefault(a => a.RemoteFolderId == remoteFolder.FullName);

                    if (existingLocalFolder == null)
                    {
                        // Folder doesn't exist locally. Insert it.

                        var localFolder = remoteFolder.GetLocalFolder();

                        // Check whether this is a special folder.
                        AssignSpecialFolderType(executorClient, remoteFolder, localFolder);

                        bool isSystemFolder = localFolder.SpecialFolderType != SpecialFolderType.Other;

                        localFolder.IsSynchronizationEnabled = isSystemFolder;
                        localFolder.IsSticky = isSystemFolder;

                        // By default, all special folders update unread count in the UI except Trash.
                        localFolder.ShowUnreadCount = localFolder.SpecialFolderType != SpecialFolderType.Deleted || localFolder.SpecialFolderType != SpecialFolderType.Other;

                        localFolder.MailAccountId = Account.Id;

                        // Sometimes sub folders are parented under Inbox.
                        // Even though this makes sense in server level, in the client it sucks.
                        // That will make sub folders to be parented under Inbox in the client.
                        // Instead, we will mark them as non-parented folders.
                        // This is better. Model allows personalized folder structure anyways
                        // even though we don't have the page/control to adjust it.

                        if (remoteFolder.ParentFolder == executorClient.Inbox)
                            localFolder.ParentRemoteFolderId = string.Empty;

                        // Set UidValidity for cache expiration.
                        // Folder must be opened for this.

                        await remoteFolder.OpenAsync(FolderAccess.ReadOnly, cancellationToken);

                        localFolder.UidValidity = remoteFolder.UidValidity;

                        await remoteFolder.CloseAsync(cancellationToken: cancellationToken);

                        localFolders.Add(localFolder);
                    }
                    else
                    {
                        // Update existing folder. Right now we only update the name.

                        // TODO: Moving servers around different parents. This is not supported right now.
                        // We will need more comphrensive folder update mechanism to support this.

                        if (ShouldUpdateFolder(remoteFolder, existingLocalFolder))
                        {
                            existingLocalFolder.FolderName = remoteFolder.Name;
                        }
                        else
                        {
                            // Remove it from the local folder list to skip additional folder updates.
                            localFolders.Remove(existingLocalFolder);
                        }
                    }
                }

                if (localFolders.Any())
                {
                    await _imapChangeProcessor.UpdateFolderStructureAsync(Account.Id, localFolders);
                }
                else
                {
                    _logger.Information("No update is needed for imap folders.");
                }
            }
            catch (Exception ex)
            {
                _logger.Error(ex, "Synchronizing IMAP folders failed.");

<<<<<<< HEAD
            await _imapChangeProcessor.BulkUpdateFolderStructureAsync(Account.Id, mailItemFolders);
=======
                throw;
            }
            finally
            {
                if (executorClient != null)
                {
                    _clientPool.Release(executorClient);
                }
            }
>>>>>>> 3397845c
        }

        private async Task<IEnumerable<string>> SynchronizeFolderInternalAsync(MailItemFolder folder, CancellationToken cancellationToken = default)
        {
            if (!folder.IsSynchronizationEnabled) return default;

            var downloadedMessageIds = new List<string>();

            // STEP1: Ask for flag changes for older mails.
            // STEP2: Get new mail changes.
            // https://www.rfc-editor.org/rfc/rfc4549 - Section 4.3

            var _synchronizationClient = await _clientPool.GetClientAsync();

            IMailFolder imapFolder = null;

            var knownMailIds = new UniqueIdSet();
            var locallyKnownMailUids = await _imapChangeProcessor.GetKnownUidsForFolderAsync(folder.Id);
            knownMailIds.AddRange(locallyKnownMailUids.Select(a => new UniqueId(a)));

            var highestUniqueId = Math.Max(0, locallyKnownMailUids.Count == 0 ? 0 : locallyKnownMailUids.Max());

            var missingMailIds = new UniqueIdSet();

            var uidValidity = folder.UidValidity;
            var highestModeSeq = folder.HighestModeSeq;

            var logger = Log.ForContext("FolderName", folder.FolderName);

            logger.Verbose("HighestModeSeq: {HighestModeSeq}, HighestUniqueId: {HighestUniqueId}, UIDValidity: {UIDValidity}", highestModeSeq, highestUniqueId, uidValidity);

            // Event handlers are placed here to handle existing MailItemFolder and IIMailFolder from MailKit.
            // MailKit doesn't expose folder data when these events are emitted.

            // Use local folder's UidValidty because cache might've been expired for remote IMAP folder.
            // That will make our mail copy id invalid.

            EventHandler<MessagesVanishedEventArgs> MessageVanishedHandler = async (s, e) =>
            {
                if (imapFolder == null) return;

                foreach (var uniqueId in e.UniqueIds)
                {
                    var localMailCopyId = MailkitClientExtensions.CreateUid(folder.Id, uniqueId.Id);

                    await _imapChangeProcessor.DeleteMailAsync(Account.Id, localMailCopyId);
                }
            };

            EventHandler<MessageFlagsChangedEventArgs> MessageFlagsChangedHandler = async (s, e) =>
            {
                if (imapFolder == null) return;

                var localMailCopyId = MailkitClientExtensions.CreateUid(folder.Id, e.UniqueId.Value.Id);

                var isFlagged = MailkitClientExtensions.GetIsFlagged(e.Flags);
                var isRead = MailkitClientExtensions.GetIsRead(e.Flags);

                await _imapChangeProcessor.ChangeMailReadStatusAsync(localMailCopyId, isRead);
                await _imapChangeProcessor.ChangeFlagStatusAsync(localMailCopyId, isFlagged);
            };

            EventHandler<MessageEventArgs> MessageExpungedHandler = async (s, e) =>
            {
                if (imapFolder == null) return;
                if (e.UniqueId == null) return;

                var localMailCopyId = MailkitClientExtensions.CreateUid(folder.Id, e.UniqueId.Value.Id);
                await _imapChangeProcessor.DeleteMailAsync(Account.Id, localMailCopyId);
            };

            try
            {
                imapFolder = await _synchronizationClient.GetFolderAsync(folder.RemoteFolderId, cancellationToken);

                imapFolder.MessageFlagsChanged += MessageFlagsChangedHandler;

                // TODO: Bug: Enabling quick re-sync actually doesn't enable it.

                var qsyncEnabled = false; // _synchronizationClient.Capabilities.HasFlag(ImapCapabilities.QuickResync);
                var condStoreEnabled = _synchronizationClient.Capabilities.HasFlag(ImapCapabilities.CondStore);

                if (qsyncEnabled)
                {

                    imapFolder.MessagesVanished += MessageVanishedHandler;

                    await imapFolder.OpenAsync(FolderAccess.ReadWrite, uidValidity, (ulong)highestModeSeq, knownMailIds, cancellationToken);

                    // Check the folder validity.
                    // We'll delete our existing cache if it's not.

                    // Get all messages after the last successful synchronization date.
                    // This is fine for Wino synchronization because we're not really looking to
                    // synchronize all folder.

                    var allMessageIds = await imapFolder.SearchAsync(SearchQuery.All, cancellationToken);

                    if (uidValidity != imapFolder.UidValidity)
                    {
                        // TODO: Cache is invalid. Delete all local cache.
                        //await ChangeProcessor.FolderService.ClearImapFolderCacheAsync(folder.Id);

                        folder.UidValidity = imapFolder.UidValidity;
                        missingMailIds.AddRange(allMessageIds);
                    }
                    else
                    {
                        // Cache is valid.
                        // Add missing mails only.

                        missingMailIds.AddRange(allMessageIds.Except(knownMailIds).Where(a => a.Id > highestUniqueId));
                    }
                }
                else
                {
                    // QSYNC extension is not enabled for the server.
                    // We rely on ConditionalStore.

                    imapFolder.MessageExpunged += MessageExpungedHandler;
                    await imapFolder.OpenAsync(FolderAccess.ReadWrite, cancellationToken);

                    // Get all messages after the last succesful synchronization date.
                    // This is fine for Wino synchronization because we're not really looking to
                    // synchronize all folder.

                    var allMessageIds = await imapFolder.SearchAsync(SearchQuery.All, cancellationToken);

                    if (uidValidity != imapFolder.UidValidity)
                    {
                        // TODO: Cache is invalid. Delete all local cache.
                        // await ChangeProcessor.FolderService.ClearImapFolderCacheAsync(folder.Id);

                        folder.UidValidity = imapFolder.UidValidity;
                        missingMailIds.AddRange(allMessageIds);
                    }
                    else
                    {
                        // Cache is valid.

                        var purgedMessages = knownMailIds.Except(allMessageIds);

                        foreach (var purgedMessage in purgedMessages)
                        {
                            var mailId = MailkitClientExtensions.CreateUid(folder.Id, purgedMessage.Id);

                            await _imapChangeProcessor.DeleteMailAsync(Account.Id, mailId);
                        }

                        IList<IMessageSummary> changed;

                        if (knownMailIds.Count > 0)
                        {
                            // CONDSTORE enabled. Fetch items with highest mode seq for known items
                            // to track flag changes. Otherwise just get changes without the mode seq.

                            if (condStoreEnabled)
                                changed = await imapFolder.FetchAsync(knownMailIds, (ulong)highestModeSeq, MessageSummaryItems.Flags | MessageSummaryItems.ModSeq | MessageSummaryItems.UniqueId);
                            else
                                changed = await imapFolder.FetchAsync(knownMailIds, MessageSummaryItems.Flags | MessageSummaryItems.UniqueId);

                            foreach (var changedItem in changed)
                            {
                                var localMailCopyId = MailkitClientExtensions.CreateUid(folder.Id, changedItem.UniqueId.Id);

                                var isFlagged = MailkitClientExtensions.GetIsFlagged(changedItem.Flags);
                                var isRead = MailkitClientExtensions.GetIsRead(changedItem.Flags);

                                await _imapChangeProcessor.ChangeMailReadStatusAsync(localMailCopyId, isRead);
                                await _imapChangeProcessor.ChangeFlagStatusAsync(localMailCopyId, isFlagged);
                            }
                        }

                        // We're only interested in items that has highier known uid than we fetched before.
                        // Others are just older messages.

                        missingMailIds.AddRange(allMessageIds.Except(knownMailIds).Where(a => a.Id > highestUniqueId));
                    }
                }

                // Fetch completely missing new items in the end.

                // Limit check.
                if (missingMailIds.Count > InitialMessageDownloadCountPerFolder)
                {
                    missingMailIds = new UniqueIdSet(missingMailIds.TakeLast((int)InitialMessageDownloadCountPerFolder));
                }

                // In case of the high input, we'll batch them by 50 to reflect changes quickly.
                var batchedMissingMailIds = missingMailIds.Batch(50).Select(a => new UniqueIdSet(a, SortOrder.Descending));

                foreach (var batchMissingMailIds in batchedMissingMailIds)
                {
                    var summaries = await imapFolder.FetchAsync(batchMissingMailIds, mailSynchronizationFlags, cancellationToken).ConfigureAwait(false);

                    foreach (var summary in summaries)
                    {
                        // We pass the opened folder and summary to retrieve raw MimeMessage.

                        var creationPackage = new ImapMessageCreationPackage(summary, imapFolder);
                        var createdMailPackages = await CreateNewMailPackagesAsync(creationPackage, folder, cancellationToken).ConfigureAwait(false);

                        // Local draft is mapped. We don't need to create a new mail copy.
                        if (createdMailPackages == null)
                            continue;

                        foreach (var mailPackage in createdMailPackages)
                        {
                            await _imapChangeProcessor.CreateMailAsync(Account.Id, mailPackage).ConfigureAwait(false);
                        }
                    }
                }

                if (folder.HighestModeSeq != (long)imapFolder.HighestModSeq)
                {
                    folder.HighestModeSeq = (long)imapFolder.HighestModSeq;

                    await _imapChangeProcessor.UpdateFolderAsync(folder).ConfigureAwait(false);
                }

                // Update last synchronization date for the folder..

                await _imapChangeProcessor.UpdateFolderLastSyncDateAsync(folder.Id).ConfigureAwait(false);

                return downloadedMessageIds;
            }
            catch (FolderNotFoundException)
            {
                await _imapChangeProcessor.DeleteFolderAsync(Account.Id, folder.RemoteFolderId).ConfigureAwait(false);

                return default;
            }
            catch (Exception)
            {
                throw;
            }
            finally
            {
                if (imapFolder != null)
                {
                    imapFolder.MessageFlagsChanged -= MessageFlagsChangedHandler;
                    imapFolder.MessageExpunged -= MessageExpungedHandler;
                    imapFolder.MessagesVanished -= MessageVanishedHandler;

                    if (imapFolder.IsOpen)
                        await imapFolder.CloseAsync();
                }

                _clientPool.Release(_synchronizationClient);
            }
        }
    }
}<|MERGE_RESOLUTION|>--- conflicted
+++ resolved
@@ -508,14 +508,6 @@
             }
         }
 
-<<<<<<< HEAD
-        private bool IsRealFolder(IMailFolder folder) =>
-            !folder.Attributes.HasFlag(FolderAttributes.NonExistent)
-            && !folder.Attributes.HasFlag(FolderAttributes.NoSelect)
-            && !folder.IsNamespace;
-
-        private async Task SynchronizeFoldersAsync(CancellationToken cancellationToken = default)
-=======
         /// <summary>
         /// Assigns special folder type for the given local folder.
         /// If server doesn't support special folders, we can't determine the type. MailKit will throw for GetFolder.
@@ -525,14 +517,9 @@
         /// <param name="remoteFolder">Assigning remote folder.</param>
         /// <param name="localFolder">Assigning local folder.</param>
         private void AssignSpecialFolderType(ImapClient executorClient, IMailFolder remoteFolder, MailItemFolder localFolder)
->>>>>>> 3397845c
         {
             bool isSpecialFoldersSupported = executorClient.Capabilities.HasFlag(ImapCapabilities.SpecialUse) || executorClient.Capabilities.HasFlag(ImapCapabilities.XList);
 
-<<<<<<< HEAD
-            var _synchronizationClient = await _clientPool.GetClientAsync().ConfigureAwait(false);
-=======
->>>>>>> 3397845c
 
             if (!isSpecialFoldersSupported)
             {
@@ -540,21 +527,6 @@
                 return;
             }
 
-<<<<<<< HEAD
-            var remoteFolders = (await _synchronizationClient.GetFoldersAsync(nameSpace, cancellationToken: cancellationToken).ConfigureAwait(false)).ToList();
-
-            // Get all folders from the client.
-            var localFolders = await _imapChangeProcessor.GetExistingFoldersAsync(Account.Id);
-
-            // Remove folders that are not in the remote list.
-            var toRemove = localFolders.Where(a => remoteFolders.Any(b => b.FullName == a.RemoteFolderId) == false).ToList();
-
-            foreach (var item in toRemove)
-            {
-                await _imapChangeProcessor.DeleteFolderAsync(Account.Id, item.RemoteFolderId);
-                localFolders.Remove(item);
-            }
-=======
             if (remoteFolder == executorClient.Inbox)
                 localFolder.SpecialFolderType = SpecialFolderType.Inbox;
             else if (remoteFolder == executorClient.GetFolder(SpecialFolder.Drafts))
@@ -582,7 +554,6 @@
         {
             return remoteFolder.Name != localFolder.FolderName;
         }
->>>>>>> 3397845c
 
         private async Task SynchronizeFoldersAsync(CancellationToken cancellationToken = default)
         {
@@ -596,24 +567,6 @@
             {
                 executorClient = await _clientPool.GetClientAsync().ConfigureAwait(false);
 
-<<<<<<< HEAD
-            // Sometimes Inbox is the root namespace. We need to check for that.
-            if (inbox != null && !remoteFolders.Contains(inbox))
-                remoteFolders.Add(inbox);
-
-            foreach (var item in remoteFolders)
-            {
-                // Namespaces are not needed as folders.
-                // Non-existed folders don't need to be synchronized.
-
-                // (item.IsNamespace && !item.Attributes.HasFlag(FolderAttributes.Inbox)) || !item.Exists
-                if (!IsRealFolder(item))
-                    continue;
-
-                // We don't need to synchronize existing folders.
-                if (localFolders.Any(a => a.RemoteFolderId == item.FullName))
-                    continue;
-=======
                 var remoteFolders = (await executorClient.GetFoldersAsync(executorClient.PersonalNamespaces[0], cancellationToken: cancellationToken)).ToList();
 
                 // 1. First check deleted folders.
@@ -622,7 +575,6 @@
                 // 1.b If local folder exists remotely, check if it is still a valid folder. If UidValidity is changed, delete it.
 
                 List<MailItemFolder> deletedFolders = new();
->>>>>>> 3397845c
 
                 foreach (var localFolder in localFolders)
                 {
@@ -638,14 +590,6 @@
 
                         // Check UidValidity of the remote folder if exists.
 
-<<<<<<< HEAD
-                    localFolder.IsSynchronizationEnabled = localFolder.SpecialFolderType != SpecialFolderType.Other;
-
-                    if (localFolder.SpecialFolderType != SpecialFolderType.Other)
-                    {
-                        localFolder.IsSystemFolder = true;
-                        localFolder.IsSticky = true;
-=======
                         if (remoteFolder != null)
                         {
                             // UidValidity won't be available until it's opened.
@@ -676,7 +620,6 @@
                         {
                             await remoteFolder.CloseAsync().ConfigureAwait(false);
                         }
->>>>>>> 3397845c
                     }
                 }
 
@@ -776,9 +719,6 @@
             {
                 _logger.Error(ex, "Synchronizing IMAP folders failed.");
 
-<<<<<<< HEAD
-            await _imapChangeProcessor.BulkUpdateFolderStructureAsync(Account.Id, mailItemFolders);
-=======
                 throw;
             }
             finally
@@ -788,7 +728,6 @@
                     _clientPool.Release(executorClient);
                 }
             }
->>>>>>> 3397845c
         }
 
         private async Task<IEnumerable<string>> SynchronizeFolderInternalAsync(MailItemFolder folder, CancellationToken cancellationToken = default)
