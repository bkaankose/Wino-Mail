--- conflicted
+++ resolved
@@ -1,24 +1,15 @@
 ﻿<Project Sdk="Microsoft.NET.Sdk">
   <PropertyGroup>
-<<<<<<< HEAD
-    <TargetFramework>net9.0-windows10.0.22621.0</TargetFramework>
-    <TargetPlatformMinVersion>10.0.22621.0</TargetPlatformMinVersion>
-=======
     <TargetFramework>net9.0-windows10.0.19041.0</TargetFramework>
     <TargetPlatformMinVersion>10.0.19041.0</TargetPlatformMinVersion>
->>>>>>> 30f12579
     <OutputType>WinExe</OutputType>
     <GenerateAssemblyInfo>true</GenerateAssemblyInfo>
     <UseWPF>true</UseWPF>
     <ImportWindowsDesktopTargets>true</ImportWindowsDesktopTargets>
     <CsWinRTComponent>true</CsWinRTComponent>
     <CsWinRTWindowsMetadata>10.0.22621.0</CsWinRTWindowsMetadata>
-<<<<<<< HEAD
-    <Platforms>x64;x86;ARM32;ARM64</Platforms>
-=======
     <Platforms>x64;x86;ARM64</Platforms>
 	<IsAotCompatible>false</IsAotCompatible>
->>>>>>> 30f12579
   </PropertyGroup>
   <PropertyGroup>
     <StartupObject>Wino.Server.App</StartupObject>
@@ -42,19 +33,11 @@
     </Resource>
   </ItemGroup>
   <ItemGroup>
-<<<<<<< HEAD
-    <PackageReference Include="CommunityToolkit.Mvvm" Version="8.3.2" />
-    <PackageReference Include="H.NotifyIcon.Wpf" Version="2.1.3" />
-    <PackageReference Include="CommunityToolkit.WinUI.Notifications" Version="7.1.2" />
-    <PackageReference Include="Microsoft.Identity.Client" Version="4.66.2" />
-    <PackageReference Include="System.Text.Encoding.CodePages" Version="9.0.1" />
-=======
     <PackageReference Include="CommunityToolkit.Mvvm"  />
     <PackageReference Include="H.NotifyIcon.Wpf"  />
     <PackageReference Include="CommunityToolkit.WinUI.Notifications"  />
     <PackageReference Include="Microsoft.Identity.Client"  />
     <PackageReference Include="System.Text.Encoding.CodePages"  />
->>>>>>> 30f12579
   </ItemGroup>
   <ItemGroup>
     <ProjectReference Include="..\Wino.Authentication\Wino.Authentication.csproj" />
