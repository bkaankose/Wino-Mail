<?xml version="1.0" encoding="utf-8"?>
<Project ToolsVersion="15.0" DefaultTargets="Build" xmlns="http://schemas.microsoft.com/developer/msbuild/2003">
  <PropertyGroup Condition="'$(VisualStudioVersion)' == '' or '$(VisualStudioVersion)' &lt; '15.0'">
	  
    <VisualStudioVersion>15.0</VisualStudioVersion>
  </PropertyGroup>
  <ItemGroup Label="ProjectConfigurations">
    <ProjectConfiguration Include="Debug|x86">
      <Configuration>Debug</Configuration>
      <Platform>x86</Platform>
    </ProjectConfiguration>
    <ProjectConfiguration Include="Release|x86">
      <Configuration>Release</Configuration>
      <Platform>x86</Platform>
    </ProjectConfiguration>
    <ProjectConfiguration Include="Debug|x64">
      <Configuration>Debug</Configuration>
      <Platform>x64</Platform>
    </ProjectConfiguration>
    <ProjectConfiguration Include="Release|x64">
      <Configuration>Release</Configuration>
      <Platform>x64</Platform>
    </ProjectConfiguration>
    <ProjectConfiguration Include="Debug|ARM64">
      <Configuration>Debug</Configuration>
      <Platform>ARM64</Platform>
    </ProjectConfiguration>
    <ProjectConfiguration Include="Release|ARM64">
      <Configuration>Release</Configuration>
      <Platform>ARM64</Platform>
    </ProjectConfiguration>
  </ItemGroup>
  <PropertyGroup>
	  <DebuggerFlavor>AppHostLocalDebugger</DebuggerFlavor>
	  <RemoteDebugEnabled>False</RemoteDebugEnabled>
	  <DebuggerType>CoreClr</DebuggerType>
	<ManagePackageVersionsCentrally>true</ManagePackageVersionsCentrally>
    <WapProjPath Condition="'$(WapProjPath)'==''">$(MSBuildExtensionsPath)\Microsoft\DesktopBridge\</WapProjPath>
  </PropertyGroup>
  <Import Project="$(WapProjPath)\Microsoft.DesktopBridge.props" />
  <PropertyGroup>
    <ProjectGuid>760f5f31-8ee3-4b83-80f3-0e4ffbcc737c</ProjectGuid>
    <TargetPlatformVersion>10.0.22621.0</TargetPlatformVersion>
    <TargetPlatformMinVersion>10.0.18362.0</TargetPlatformMinVersion>
    <DefaultLanguage>en-US</DefaultLanguage>
    <AppxPackageSigningEnabled>false</AppxPackageSigningEnabled>
    <NoWarn>$(NoWarn);NU1702</NoWarn>
    <EntryPointProjectUniqueName>..\Wino.Mail\Wino.Mail.csproj</EntryPointProjectUniqueName>
    <GenerateAppInstallerFile>False</GenerateAppInstallerFile>
    <AppxPackageSigningTimestampDigestAlgorithm>SHA256</AppxPackageSigningTimestampDigestAlgorithm>
    <AppxAutoIncrementPackageRevision>True</AppxAutoIncrementPackageRevision>
    <AppxPackageDir>$(USERPROFILE)\Desktop\Packages\</AppxPackageDir>
    <GenerateTestArtifacts>True</GenerateTestArtifacts>
    <AppxBundlePlatforms>x64</AppxBundlePlatforms>
    <GenerateTemporaryStoreCertificate>True</GenerateTemporaryStoreCertificate>
    <HoursBetweenUpdateChecks>0</HoursBetweenUpdateChecks>
    <AppxSymbolPackageEnabled>True</AppxSymbolPackageEnabled>
  </PropertyGroup>
  <PropertyGroup Condition="'$(Configuration)|$(Platform)'=='Debug|x64'">
    <AppxBundle>Always</AppxBundle>
  </PropertyGroup>
  <PropertyGroup Condition="'$(Configuration)|$(Platform)'=='Release|x64'">
    <AppxBundle>Always</AppxBundle>
  </PropertyGroup>
  <PropertyGroup Condition="'$(Configuration)|$(Platform)'=='Release|ARM64'">
    <AppxBundle>Always</AppxBundle>
  </PropertyGroup>
  <PropertyGroup Condition="'$(Configuration)|$(Platform)'=='Debug|x86'">
    <AppxBundle>Always</AppxBundle>
  </PropertyGroup>
  <PropertyGroup Condition="'$(Configuration)|$(Platform)'=='Release|x86'">
    <AppxBundle>Always</AppxBundle>
  </PropertyGroup>
  <PropertyGroup Condition="'$(Configuration)|$(Platform)'=='Debug|ARM64'">
    <AppxBundle>Always</AppxBundle>
  </PropertyGroup>
  <ItemGroup>
    <AppxManifest Include="Package.appxmanifest">
      <SubType>Designer</SubType>
    </AppxManifest>
  </ItemGroup>
  <ItemGroup>
    <Content Include="Images\LargeTile.scale-100.png" />
    <Content Include="Images\LargeTile.scale-125.png" />
    <Content Include="Images\LargeTile.scale-150.png" />
    <Content Include="Images\LargeTile.scale-200.png" />
    <Content Include="Images\LargeTile.scale-400.png" />
    <Content Include="Images\SmallTile.scale-100.png" />
    <Content Include="Images\SmallTile.scale-125.png" />
    <Content Include="Images\SmallTile.scale-150.png" />
    <Content Include="Images\SmallTile.scale-200.png" />
    <Content Include="Images\SmallTile.scale-400.png" />
    <Content Include="Images\SplashScreen.scale-100.png" />
    <Content Include="Images\SplashScreen.scale-125.png" />
    <Content Include="Images\SplashScreen.scale-150.png" />
    <Content Include="Images\SplashScreen.scale-200.png" />
    <Content Include="Images\LockScreenLogo.scale-200.png" />
    <Content Include="Images\SplashScreen.scale-400.png" />
    <Content Include="Images\Square150x150Logo.scale-100.png" />
    <Content Include="Images\Square150x150Logo.scale-125.png" />
    <Content Include="Images\Square150x150Logo.scale-150.png" />
    <Content Include="Images\Square150x150Logo.scale-200.png" />
    <Content Include="Images\Square150x150Logo.scale-400.png" />
    <Content Include="Images\Square44x44Logo.altform-lightunplated_targetsize-16.png" />
    <Content Include="Images\Square44x44Logo.altform-lightunplated_targetsize-24.png" />
    <Content Include="Images\Square44x44Logo.altform-lightunplated_targetsize-256.png" />
    <Content Include="Images\Square44x44Logo.altform-lightunplated_targetsize-32.png" />
    <Content Include="Images\Square44x44Logo.altform-lightunplated_targetsize-48.png" />
    <Content Include="Images\Square44x44Logo.altform-unplated_targetsize-16.png" />
    <Content Include="Images\Square44x44Logo.altform-unplated_targetsize-256.png" />
    <Content Include="Images\Square44x44Logo.altform-unplated_targetsize-32.png" />
    <Content Include="Images\Square44x44Logo.altform-unplated_targetsize-48.png" />
    <Content Include="Images\Square44x44Logo.scale-100.png" />
    <Content Include="Images\Square44x44Logo.scale-125.png" />
    <Content Include="Images\Square44x44Logo.scale-150.png" />
    <Content Include="Images\Square44x44Logo.scale-200.png" />
    <Content Include="Images\Square44x44Logo.scale-400.png" />
    <Content Include="Images\Square44x44Logo.targetsize-16.png" />
    <Content Include="Images\Square44x44Logo.targetsize-24.png" />
    <Content Include="Images\Square44x44Logo.targetsize-24_altform-unplated.png" />
    <Content Include="Images\Square44x44Logo.targetsize-256.png" />
    <Content Include="Images\Square44x44Logo.targetsize-32.png" />
    <Content Include="Images\Square44x44Logo.targetsize-48.png" />
    <Content Include="Images\StoreLogo.scale-100.png" />
    <Content Include="Images\StoreLogo.scale-125.png" />
    <Content Include="Images\StoreLogo.scale-150.png" />
    <Content Include="Images\StoreLogo.scale-200.png" />
    <Content Include="Images\StoreLogo.scale-400.png" />
    <Content Include="Images\Wide310x150Logo.scale-100.png" />
    <Content Include="Images\Wide310x150Logo.scale-125.png" />
    <Content Include="Images\Wide310x150Logo.scale-150.png" />
    <Content Include="Images\Wide310x150Logo.scale-200.png" />
    <Content Include="Images\Wide310x150Logo.scale-400.png" />
    <None Include="Package.StoreAssociation.xml" />
  </ItemGroup>
  <Import Project="$(WapProjPath)\Microsoft.DesktopBridge.targets" />
  <ItemGroup>
	  <ProjectReference Include="..\Wino.Mail\Wino.Mail.csproj">
		  <UseLowTrustEntryPoint>True</UseLowTrustEntryPoint>
		  <SkipGetTargetFrameworkProperties>True</SkipGetTargetFrameworkProperties>
	  </ProjectReference>
    <ProjectReference Include="..\Wino.Server\Wino.Server.csproj" />
  </ItemGroup>
<<<<<<< HEAD
=======
  <ItemGroup>
    <PackageReference Include="Microsoft.Identity.Client"  />
  </ItemGroup>
>>>>>>> 30f12579
</Project><|MERGE_RESOLUTION|>--- conflicted
+++ resolved
@@ -141,10 +141,7 @@
 	  </ProjectReference>
     <ProjectReference Include="..\Wino.Server\Wino.Server.csproj" />
   </ItemGroup>
-<<<<<<< HEAD
-=======
   <ItemGroup>
     <PackageReference Include="Microsoft.Identity.Client"  />
   </ItemGroup>
->>>>>>> 30f12579
 </Project>