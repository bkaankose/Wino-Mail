--- conflicted
+++ resolved
@@ -8,8 +8,6 @@
 using Serilog;
 using Windows.ApplicationModel;
 using Windows.ApplicationModel.Activation;
-<<<<<<< HEAD
-=======
 using Windows.ApplicationModel.AppService;
 using Windows.ApplicationModel.Background;
 using Windows.ApplicationModel.Core;
@@ -18,7 +16,6 @@
 using Windows.System.Profile;
 using Windows.UI;
 using Windows.UI.ViewManagement;
->>>>>>> 38f44a8b
 using Windows.UI.Xaml;
 using Windows.UI.Xaml.Controls;
 using Wino.Activation;
@@ -32,10 +29,6 @@
     public sealed partial class App : Application
     {
 
-<<<<<<< HEAD
-=======
-        public new static App Current => (App)Application.Current;
-        public IServiceProvider Services { get; }
 
         private BackgroundTaskDeferral backgroundTaskDeferral;
 
@@ -55,7 +48,6 @@
             _translationService,
             _themeService,
         };
->>>>>>> 38f44a8b
 
         public App()
         {
@@ -111,8 +103,6 @@
         private void LogActivation(string log) => Log.Information($"{WinoLaunchLogPrefix}{log}");
         private void OnLeavingBackground(object sender, LeavingBackgroundEventArgs e) => LogActivation($"Wino went foreground.");
         private void OnEnteredBackground(object sender, EnteredBackgroundEventArgs e) => LogActivation($"Wino went background.");
-<<<<<<< HEAD
-=======
         private IServiceProvider ConfigureServices()
         {
             var services = new ServiceCollection();
@@ -209,9 +199,6 @@
             applicationViewTitleBar.ButtonForegroundColor = Colors.White;
         }
 
-        #endregion
->>>>>>> 38f44a8b
-
         protected override void OnWindowCreated(WindowCreatedEventArgs args)
         {
             base.OnWindowCreated(args);
@@ -339,8 +326,6 @@
                 }
             }
         }
-<<<<<<< HEAD
-=======
 
         private IEnumerable<ActivationHandler> GetActivationHandlers()
         {
@@ -361,6 +346,5 @@
 
             _appServiceConnectionManager.Connection = null;
         }
->>>>>>> 38f44a8b
     }
 }