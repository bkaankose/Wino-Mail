﻿<?xml version="1.0" encoding="utf-8"?>

<Package
  xmlns="http://schemas.microsoft.com/appx/manifest/foundation/windows10"
  xmlns:mp="http://schemas.microsoft.com/appx/2014/phone/manifest"
  xmlns:rescap="http://schemas.microsoft.com/appx/manifest/foundation/windows10/restrictedcapabilities"
  xmlns:uap="http://schemas.microsoft.com/appx/manifest/uap/windows10"
  xmlns:desktop="http://schemas.microsoft.com/appx/manifest/desktop/windows10"
  xmlns:uap5="http://schemas.microsoft.com/appx/manifest/uap/windows10/5"
  IgnorableNamespaces="uap mp rescap">

	<!-- Publisher Cache Folders -->
	<Extensions>
		<Extension Category="windows.publisherCacheFolders">
			<PublisherCacheFolders>
				<Folder Name="WinoShared" />
			</PublisherCacheFolders>
		</Extension>
	</Extensions>
	
  <Identity
<<<<<<< HEAD
    Name="49014Shompinice.50918299FB257"
    Publisher="CN=8136FD48-8D5A-4FB2-8DF9-A606C867768F"
    Version="1.7.0.0" />
=======
    Name="58272BurakKSE.WinoMailPreview"
    Publisher="CN=51FBDAF3-E212-4149-89A2-A2636B3BC911"
    Version="1.7.3.0" />
>>>>>>> f7161dc3

  <mp:PhoneIdentity PhoneProductId="612e93bb-9e5f-4b90-96dc-12ebfd3475b8" PhonePublisherId="00000000-0000-0000-0000-000000000000"/>

  <Properties>
    <DisplayName>Mail Universal</DisplayName>
    <PublisherDisplayName>Shompinice</PublisherDisplayName>
    <Logo>Assets\StoreLogo.png</Logo>
  </Properties>

  <Dependencies>
    <TargetDeviceFamily Name="Windows.Universal" MinVersion="10.0.0.0" MaxVersionTested="10.0.0.0" />
  </Dependencies>

  <Resources>
    <Resource Language="x-generate"/>
  </Resources>

  <Applications>
    <Application Id="App"
      Executable="$targetnametoken$.exe"
      EntryPoint="Wino.App">
      <uap:VisualElements
        DisplayName="Mail Universal"
        Square150x150Logo="Assets\Square150x150Logo.png"
        Square44x44Logo="Assets\Square44x44Logo.png"
        Description="Mail client designed for Windows 11"
        BackgroundColor="transparent">
        <uap:DefaultTile Wide310x150Logo="Assets\Wide310x150Logo.png" Square71x71Logo="Assets\SmallTile.png" Square310x310Logo="Assets\LargeTile.png"/>
        <uap:SplashScreen Image="Assets\SplashScreen.png"  BackgroundColor="transparent"/>
        <uap:LockScreen BadgeLogo="Assets\BadgeLogo.png" Notification="badgeAndTileText"/>
      </uap:VisualElements>
      <Extensions>
		<!-- App updated task. Notifies about new version after each Store update. -->
		<Extension Category="windows.updateTask" EntryPoint="Wino.BackgroundTasks.AppUpdatedTask" />

		<!-- SessionConnected task for background synchronization on startup. -->
		<Extension Category="windows.backgroundTasks" EntryPoint="Wino.BackgroundTasks.SessionConnectedTask">
			<BackgroundTasks>
				<Task Type="systemEvent" />
			</BackgroundTasks>
		</Extension>

		<!-- Protocol activation: mailto -->
		<uap:Extension Category="windows.protocol">
			<uap:Protocol Name="mailto" />
		</uap:Extension>
		  
		<!-- Protocol activation: Google oAuth -->
        <uap:Extension Category="windows.protocol">
          <uap:Protocol Name="google.pw.oauth2">
            <uap:DisplayName>Google Auth Protocol</uap:DisplayName>
          </uap:Protocol>
        </uap:Extension>

		<!-- File Assosication: EML -->
		<uap:Extension Category="windows.fileTypeAssociation">
          <uap:FileTypeAssociation Name="eml">
            <uap:Logo>EML\eml.png</uap:Logo>
            <uap:SupportedFileTypes>
              <uap:FileType>.eml</uap:FileType>
            </uap:SupportedFileTypes>
          </uap:FileTypeAssociation>
        </uap:Extension>

		<uap5:Extension Category="windows.startupTask">
			<uap5:StartupTask
			    TaskId="WinoStartupId"
			    Enabled="false"
			    DisplayName="Wino Startup Service" />
		</uap5:Extension>
		  
		<!-- Registration of full trust backend application. -->
		<!--<uap:Extension Category="windows.appService">
			<uap:AppService Name="Wino.AppService" />
		</uap:Extension>-->
		  
		<!--<desktop:Extension Category="windows.fullTrustProcess" Executable="Wino.AppService.exe" />-->
      </Extensions>
    </Application>
  </Applications>

  <Capabilities>
    <Capability Name="internetClient" />
    <Capability Name="privateNetworkClientServer"/>
    <Capability Name="internetClientServer"/>
  </Capabilities>
</Package><|MERGE_RESOLUTION|>--- conflicted
+++ resolved
@@ -19,15 +19,10 @@
 	</Extensions>
 	
   <Identity
-<<<<<<< HEAD
+
     Name="49014Shompinice.50918299FB257"
     Publisher="CN=8136FD48-8D5A-4FB2-8DF9-A606C867768F"
     Version="1.7.0.0" />
-=======
-    Name="58272BurakKSE.WinoMailPreview"
-    Publisher="CN=51FBDAF3-E212-4149-89A2-A2636B3BC911"
-    Version="1.7.3.0" />
->>>>>>> f7161dc3
 
   <mp:PhoneIdentity PhoneProductId="612e93bb-9e5f-4b90-96dc-12ebfd3475b8" PhonePublisherId="00000000-0000-0000-0000-000000000000"/>
 
