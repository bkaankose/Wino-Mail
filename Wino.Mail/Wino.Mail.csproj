<<<<<<< HEAD
﻿<?xml version="1.0" encoding="utf-8"?>
<Project ToolsVersion="15.0" DefaultTargets="Build" xmlns="http://schemas.microsoft.com/developer/msbuild/2003">
  <Import Project="$(MSBuildExtensionsPath)\$(MSBuildToolsVersion)\Microsoft.Common.props" Condition="Exists('$(MSBuildExtensionsPath)\$(MSBuildToolsVersion)\Microsoft.Common.props')" />
  <PropertyGroup>
    <LangVersion>8.0</LangVersion>
    <RestoreProjectStyle>PackageReference</RestoreProjectStyle>
    <!-- UWP WAM Authentication on Xbox needs this. -->
    <UseDotNetNativeSharedAssemblyFrameworkPackage>false</UseDotNetNativeSharedAssemblyFrameworkPackage>
    <PackageCertificateThumbprint>3B34414D49FBF00A35A040085092D8699459EA8E</PackageCertificateThumbprint>
    <PackageCertificateKeyFile>Wino.Mail_TemporaryKey.pfx</PackageCertificateKeyFile>
  </PropertyGroup>
  <PropertyGroup>
    <Configuration Condition=" '$(Configuration)' == '' ">Debug</Configuration>
    <Platform Condition=" '$(Platform)' == '' ">x86</Platform>
    <ProjectGuid>{68A432B8-C1B7-494C-8D6D-230788EA683E}</ProjectGuid>
    <OutputType>AppContainerExe</OutputType>
    <AppDesignerFolder>Properties</AppDesignerFolder>
    <RootNamespace>Wino.Mail</RootNamespace>
    <AssemblyName>Wino.Mail</AssemblyName>
    <DefaultLanguage>en-US</DefaultLanguage>
    <TargetPlatformIdentifier>UAP</TargetPlatformIdentifier>
    <TargetPlatformVersion Condition=" '$(TargetPlatformVersion)' == '' ">10.0.22621.0</TargetPlatformVersion>
    <TargetPlatformMinVersion>10.0.17763.0</TargetPlatformMinVersion>
    <MinimumVisualStudioVersion>14</MinimumVisualStudioVersion>
    <FileAlignment>512</FileAlignment>
    <ProjectTypeGuids>{A5A43C5B-DE2A-4C0C-9213-0A381AF9435A};{FAE04EC0-301F-11D3-BF4B-00C04F79EFBC}</ProjectTypeGuids>
    <WindowsXamlEnableOverview>true</WindowsXamlEnableOverview>
    <GenerateAppInstallerFile>False</GenerateAppInstallerFile>
    <AppxPackageSigningTimestampDigestAlgorithm>SHA256</AppxPackageSigningTimestampDigestAlgorithm>
    <AppxAutoIncrementPackageRevision>False</AppxAutoIncrementPackageRevision>
    <GenerateTestArtifacts>True</GenerateTestArtifacts>
    <AppxBundle>Always</AppxBundle>
    <AppxBundlePlatforms>x86|x64|arm64</AppxBundlePlatforms>
    <HoursBetweenUpdateChecks>0</HoursBetweenUpdateChecks>
    <GenerateTemporaryStoreCertificate>True</GenerateTemporaryStoreCertificate>
    <AppxSymbolPackageEnabled>True</AppxSymbolPackageEnabled>
    <AppxPackageDir>C:\Users\bkaan\Desktop\Packages\</AppxPackageDir>
    <AppxPackageSigningEnabled>True</AppxPackageSigningEnabled>
  </PropertyGroup>
  <PropertyGroup Condition="'$(Configuration)|$(Platform)' == 'Debug|x86'">
    <DebugSymbols>true</DebugSymbols>
    <OutputPath>bin\x86\Debug\</OutputPath>
    <DefineConstants>DEBUG;TRACE;NETFX_CORE;WINDOWS_UWP</DefineConstants>
    <NoWarn>;2008</NoWarn>
    <DebugType>full</DebugType>
    <PlatformTarget>x86</PlatformTarget>
    <UseVSHostingProcess>false</UseVSHostingProcess>
    <ErrorReport>prompt</ErrorReport>
    <Prefer32Bit>true</Prefer32Bit>
  </PropertyGroup>
  <PropertyGroup Condition="'$(Configuration)|$(Platform)' == 'Release|x86'">
    <OutputPath>bin\x86\Release\</OutputPath>
    <DefineConstants>TRACE;NETFX_CORE;WINDOWS_UWP</DefineConstants>
    <Optimize>true</Optimize>
    <NoWarn>;2008</NoWarn>
    <DebugType>pdbonly</DebugType>
    <PlatformTarget>x86</PlatformTarget>
    <UseVSHostingProcess>false</UseVSHostingProcess>
    <ErrorReport>prompt</ErrorReport>
    <Prefer32Bit>true</Prefer32Bit>
    <!-- .NET Native Shit -->
    <UseDotNetNativeToolchain>true</UseDotNetNativeToolchain>
    <UseDotNetNativeSharedAssemblyFrameworkPackage>false</UseDotNetNativeSharedAssemblyFrameworkPackage>
    <Use64BitCompiler>true</Use64BitCompiler>
    <OutOfProcPDB>true</OutOfProcPDB>
    <!-- Opt-in to generate PDB's out of process -->
  </PropertyGroup>
  <PropertyGroup Condition="'$(Configuration)|$(Platform)' == 'Debug|ARM64'">
    <DebugSymbols>true</DebugSymbols>
    <OutputPath>bin\ARM64\Debug\</OutputPath>
    <DefineConstants>DEBUG;TRACE;NETFX_CORE;WINDOWS_UWP</DefineConstants>
    <NoWarn>;2008</NoWarn>
    <DebugType>full</DebugType>
    <PlatformTarget>ARM64</PlatformTarget>
    <UseVSHostingProcess>false</UseVSHostingProcess>
    <ErrorReport>prompt</ErrorReport>
    <Prefer32Bit>true</Prefer32Bit>
  </PropertyGroup>
  <PropertyGroup Condition="'$(Configuration)|$(Platform)' == 'Release|ARM64'">
    <OutputPath>bin\ARM64\Release\</OutputPath>
    <DefineConstants>TRACE;NETFX_CORE;WINDOWS_UWP</DefineConstants>
    <Optimize>true</Optimize>
    <NoWarn>;2008</NoWarn>
    <DebugType>pdbonly</DebugType>
    <PlatformTarget>ARM64</PlatformTarget>
    <UseVSHostingProcess>false</UseVSHostingProcess>
    <ErrorReport>prompt</ErrorReport>
    <Prefer32Bit>false</Prefer32Bit>
    <!-- .NET Native Shit -->
    <UseDotNetNativeToolchain>true</UseDotNetNativeToolchain>
    <UseDotNetNativeSharedAssemblyFrameworkPackage>false</UseDotNetNativeSharedAssemblyFrameworkPackage>
    <Use64BitCompiler>true</Use64BitCompiler>
    <ShortcutGenericAnalysis>true</ShortcutGenericAnalysis>
    <OutOfProcPDB>true</OutOfProcPDB>
  </PropertyGroup>
  <PropertyGroup Condition="'$(Configuration)|$(Platform)' == 'Debug|x64'">
    <DebugSymbols>true</DebugSymbols>
    <OutputPath>bin\x64\Debug\</OutputPath>
    <DefineConstants>TRACE;DEBUG;NETFX_CORE;WINDOWS_UWP;CODE_ANALYSIS;CODE_ANALYSIS;MAIL</DefineConstants>
    <NoWarn>
    </NoWarn>
    <DebugType>full</DebugType>
    <PlatformTarget>x64</PlatformTarget>
    <UseVSHostingProcess>false</UseVSHostingProcess>
    <ErrorReport>prompt</ErrorReport>
    <Prefer32Bit>true</Prefer32Bit>
  </PropertyGroup>
  <PropertyGroup Condition="'$(Configuration)|$(Platform)' == 'Release|x64'">
    <OutputPath>bin\x64\Release\</OutputPath>
    <DefineConstants>TRACE;NETFX_CORE;WINDOWS_UWP</DefineConstants>
    <Optimize>true</Optimize>
    <NoWarn>;2008</NoWarn>
    <DebugType>pdbonly</DebugType>
    <PlatformTarget>x64</PlatformTarget>
    <UseVSHostingProcess>false</UseVSHostingProcess>
    <ErrorReport>prompt</ErrorReport>
    <!-- .NET Native Shit -->
    <UseDotNetNativeToolchain>true</UseDotNetNativeToolchain>
    <UseDotNetNativeSharedAssemblyFrameworkPackage>false</UseDotNetNativeSharedAssemblyFrameworkPackage>
    <Use64BitCompiler>true</Use64BitCompiler>
    <OutOfProcPDB>true</OutOfProcPDB>
  </PropertyGroup>
  <ItemGroup>
    <PackageReference Include="AdaptiveTriggerLibrary">
      <Version>1.2.2</Version>
    </PackageReference>
    <PackageReference Include="ColorHashSharp">
      <Version>1.0.0</Version>
    </PackageReference>
    <PackageReference Include="CommunityToolkit.Common">
      <Version>8.4.0</Version>
    </PackageReference>
    <PackageReference Include="CommunityToolkit.Diagnostics">
      <Version>8.3.2</Version>
    </PackageReference>
    <PackageReference Include="CommunityToolkit.Labs.Uwp.Controls.MarkdownTextBlock">
      <Version>0.1.240917-build.1755</Version>
    </PackageReference>
    <PackageReference Include="CommunityToolkit.Mvvm">
      <Version>8.3.2</Version>
    </PackageReference>
    <PackageReference Include="CommunityToolkit.Uwp.Animations">
      <Version>8.1.240916</Version>
    </PackageReference>
    <PackageReference Include="CommunityToolkit.Uwp.Behaviors">
      <Version>8.1.240916</Version>
    </PackageReference>
    <PackageReference Include="CommunityToolkit.Uwp.Controls.Segmented">
      <Version>8.1.240916</Version>
    </PackageReference>
    <PackageReference Include="CommunityToolkit.Uwp.Controls.SettingsControls">
      <Version>8.1.240916</Version>
    </PackageReference>
    <PackageReference Include="CommunityToolkit.Uwp.Controls.Sizers">
      <Version>8.1.240916</Version>
    </PackageReference>
    <PackageReference Include="CommunityToolkit.Uwp.Controls.TabbedCommandBar">
      <Version>8.1.240916</Version>
    </PackageReference>
    <PackageReference Include="CommunityToolkit.Uwp.Controls.TokenizingTextBox">
      <Version>8.1.240916</Version>
    </PackageReference>
    <PackageReference Include="CommunityToolkit.Uwp.Extensions">
      <Version>8.1.240916</Version>
    </PackageReference>
    <PackageReference Include="EmailValidation">
      <Version>1.2.0</Version>
    </PackageReference>
    <PackageReference Include="Microsoft.AppCenter.Analytics">
      <Version>5.0.6</Version>
    </PackageReference>
    <PackageReference Include="Microsoft.AppCenter.Crashes">
      <Version>5.0.6</Version>
    </PackageReference>
    <PackageReference Include="Microsoft.Extensions.DependencyInjection">
      <Version>8.0.1</Version>
    </PackageReference>
    <PackageReference Include="Microsoft.Identity.Client">
      <Version>4.66.2</Version>
    </PackageReference>
    <PackageReference Include="Microsoft.Net.Native.Compiler">
      <Version>2.2.12-rel-33220-00</Version>
      <IncludeAssets>runtime; build; native; contentfiles; analyzers; buildtransitive</IncludeAssets>
      <PrivateAssets>all</PrivateAssets>
    </PackageReference>
    <PackageReference Include="Microsoft.NETCore.UniversalWindowsPlatform">
      <Version>6.2.14</Version>
    </PackageReference>
    <PackageReference Include="Microsoft.UI.Xaml">
      <Version>2.8.6</Version>
    </PackageReference>
    <PackageReference Include="Microsoft.Xaml.Behaviors.Uwp.Managed">
      <Version>2.0.1</Version>
    </PackageReference>
    <PackageReference Include="Nito.AsyncEx">
      <Version>5.1.2</Version>
    </PackageReference>
    <PackageReference Include="Serilog">
      <Version>4.2.0</Version>
    </PackageReference>
    <PackageReference Include="Serilog.Exceptions">
      <Version>8.4.0</Version>
    </PackageReference>
    <PackageReference Include="sqlite-net-pcl">
      <Version>1.9.172</Version>
    </PackageReference>
    <PackageReference Include="Win2D.uwp">
      <Version>1.28.1</Version>
    </PackageReference>
  </ItemGroup>
  <ItemGroup>
    <Compile Include="Activation\DefaultActivationHandler.cs" />
    <Compile Include="Activation\FileActivationHandler.cs" />
    <Compile Include="Activation\ProtocolActivationHandler.cs" />
    <Compile Include="Activation\ToastNotificationActivationHandler.cs" />
    <Compile Include="Behaviors\BindableCommandBarBehavior.cs" />
    <Compile Include="Behaviors\CreateMailNavigationItemBehavior.cs" />
    <Compile Include="Controls\AccountNavigationItem.cs" />
    <Compile Include="Controls\SettingsMenuItemControl.cs" />
    <Compile Include="Controls\Advanced\WinoListView.cs" />
    <Compile Include="Controls\WinoExpander.cs" />
    <Compile Include="Controls\WinoSwipeControlItems.cs" />
    <Compile Include="Dialogs\AccountReorderDialog.xaml.cs">
      <DependentUpon>AccountReorderDialog.xaml</DependentUpon>
    </Compile>
    <Compile Include="Dialogs\MessageSourceDialog.xaml.cs">
      <DependentUpon>MessageSourceDialog.xaml</DependentUpon>
    </Compile>
    <Compile Include="Dialogs\MoveMailDialog.xaml.cs">
      <DependentUpon>MoveMailDialog.xaml</DependentUpon>
    </Compile>
    <Compile Include="Dialogs\SignatureEditorDialog.xaml.cs">
      <DependentUpon>SignatureEditorDialog.xaml</DependentUpon>
    </Compile>
    <Compile Include="Dialogs\NewImapSetupDialog.xaml.cs">
      <DependentUpon>NewImapSetupDialog.xaml</DependentUpon>
    </Compile>
    <Compile Include="Dialogs\CreateAccountAliasDialog.xaml.cs">
      <DependentUpon>CreateAccountAliasDialog.xaml</DependentUpon>
    </Compile>
    <Compile Include="Dialogs\SystemFolderConfigurationDialog.xaml.cs">
      <DependentUpon>SystemFolderConfigurationDialog.xaml</DependentUpon>
    </Compile>
    <Compile Include="GlobalSuppressions.cs" />
    <Compile Include="MenuFlyouts\AccountSelectorFlyout.cs" />
    <Compile Include="MenuFlyouts\FolderOperationFlyout.cs" />
    <Compile Include="MenuFlyouts\FolderOperationMenuFlyoutItem.cs" />
    <Compile Include="MenuFlyouts\MailOperationFlyout.cs" />
    <Compile Include="MenuFlyouts\MailOperationMenuFlyoutItem.cs" />
    <Compile Include="MenuFlyouts\WinoOperationFlyout.cs" />
    <Compile Include="MenuFlyouts\WinoOperationFlyoutItem.cs" />
    <Compile Include="MenuFlyouts\FilterMenuFlyout.cs" />
    <Compile Include="Controls\ImagePreviewControl.cs" />
    <Compile Include="Controls\MailItemDisplayInformationControl.xaml.cs">
      <DependentUpon>MailItemDisplayInformationControl.xaml</DependentUpon>
    </Compile>
    <Compile Include="MenuFlyouts\MoveButtonFlyout.cs" />
    <Compile Include="Selectors\AccountProviderViewModelTemplateSelector.cs" />
    <Compile Include="Selectors\AccountReorderTemplateSelector.cs" />
    <Compile Include="Selectors\MailItemContainerStyleSelector.cs" />
    <Compile Include="Selectors\MailItemDisplayModePreviewTemplateSelector.cs" />
    <Compile Include="Selectors\MailItemDisplaySelector.cs" />
    <Compile Include="Services\DialogService.cs" />
    <Compile Include="Services\MailAuthenticatorConfiguration.cs" />
    <Compile Include="Services\NavigationService.cs" />
    <Compile Include="Services\ProviderService.cs" />
    <Compile Include="Services\SettingsBuilderService.cs" />
    <Compile Include="Styles\WinoExpanderStyle.xaml.cs">
      <DependentUpon>WinoExpanderStyle.xaml</DependentUpon>
    </Compile>
    <Compile Include="Views\AboutPage.xaml.cs">
      <DependentUpon>AboutPage.xaml</DependentUpon>
    </Compile>
    <Compile Include="Views\Abstract\AboutPageAbstract.cs" />
    <Compile Include="Views\Abstract\AccountDetailsPageAbstract.cs" />
    <Compile Include="Views\Abstract\AccountManagementPageAbstract.cs" />
    <Compile Include="Views\Abstract\AliasManagementPageAbstract.cs" />
    <Compile Include="Views\Abstract\AppPreferencesPageAbstract.cs" />
    <Compile Include="Views\Abstract\AppShellAbstract.cs" />
    <Compile Include="Views\Abstract\ComposePageAbstract.cs" />
    <Compile Include="Views\Abstract\IdlePageAbstract.cs" />
    <Compile Include="Views\Abstract\LanguageTimePageAbstract.cs" />
    <Compile Include="Views\Abstract\MailListPageAbstract.cs" />
    <Compile Include="Views\Abstract\MailRenderingPageAbstract.cs" />
    <Compile Include="Views\Abstract\MergedAccountDetailsPageAbstract.cs" />
    <Compile Include="Views\Abstract\MessageListPageAbstract.cs" />
    <Compile Include="Views\Abstract\PersonalizationPageAbstract.cs" />
    <Compile Include="Views\Abstract\ReadComposePanePageAbstract.cs" />
    <Compile Include="Views\Abstract\SignatureManagementPageAbstract.cs" />
    <Compile Include="Views\Abstract\WelcomePageAbstract.cs" />
    <Compile Include="Views\Account\AccountDetailsPage.xaml.cs">
      <DependentUpon>AccountDetailsPage.xaml</DependentUpon>
    </Compile>
    <Compile Include="Views\Account\AccountManagementPage.xaml.cs">
      <DependentUpon>AccountManagementPage.xaml</DependentUpon>
    </Compile>
    <Compile Include="Views\Account\MergedAccountDetailsPage.xaml.cs">
      <DependentUpon>MergedAccountDetailsPage.xaml</DependentUpon>
    </Compile>
    <Compile Include="Views\ComposePage.xaml.cs">
      <DependentUpon>ComposePage.xaml</DependentUpon>
    </Compile>
    <Compile Include="Views\IdlePage.xaml.cs">
      <DependentUpon>IdlePage.xaml</DependentUpon>
    </Compile>
    <Compile Include="Views\ImapSetup\AdvancedImapSetupPage.xaml.cs">
      <DependentUpon>AdvancedImapSetupPage.xaml</DependentUpon>
    </Compile>
    <Compile Include="Views\ImapSetup\ImapConnectionFailedPage.xaml.cs">
      <DependentUpon>ImapConnectionFailedPage.xaml</DependentUpon>
    </Compile>
    <Compile Include="Views\ImapSetup\PreparingImapFoldersPage.xaml.cs">
      <DependentUpon>PreparingImapFoldersPage.xaml</DependentUpon>
    </Compile>
    <Compile Include="Views\ImapSetup\TestingImapConnectionPage.xaml.cs">
      <DependentUpon>TestingImapConnectionPage.xaml</DependentUpon>
    </Compile>
    <Compile Include="Views\ImapSetup\WelcomeImapSetupPage.xaml.cs">
      <DependentUpon>WelcomeImapSetupPage.xaml</DependentUpon>
    </Compile>
    <Compile Include="Views\MailListPage.xaml.cs">
      <DependentUpon>MailListPage.xaml</DependentUpon>
    </Compile>
    <Compile Include="Views\MailRenderingPage.xaml.cs">
      <DependentUpon>MailRenderingPage.xaml</DependentUpon>
    </Compile>
    <Compile Include="Views\PersonalizationPage.xaml.cs">
      <DependentUpon>PersonalizationPage.xaml</DependentUpon>
    </Compile>
    <Compile Include="Views\Settings\AppPreferencesPage.xaml.cs">
      <DependentUpon>AppPreferencesPage.xaml</DependentUpon>
    </Compile>
    <Compile Include="Views\Settings\LanguageTimePage.xaml.cs">
      <DependentUpon>LanguageTimePage.xaml</DependentUpon>
    </Compile>
    <Compile Include="Views\Settings\MessageListPage.xaml.cs">
      <DependentUpon>MessageListPage.xaml</DependentUpon>
    </Compile>
    <Compile Include="AppShell.xaml.cs">
      <DependentUpon>AppShell.xaml</DependentUpon>
    </Compile>
    <Compile Include="Views\Settings\ReadComposePanePage.xaml.cs">
      <DependentUpon>ReadComposePanePage.xaml</DependentUpon>
    </Compile>
    <Compile Include="Views\Settings\AliasManagementPage.xaml.cs">
      <DependentUpon>AliasManagementPage.xaml</DependentUpon>
    </Compile>
    <Compile Include="Views\Settings\SignatureManagementPage.xaml.cs">
      <DependentUpon>SignatureManagementPage.xaml</DependentUpon>
    </Compile>
    <Compile Include="Views\WelcomePage.xaml.cs">
      <DependentUpon>WelcomePage.xaml</DependentUpon>
    </Compile>
  </ItemGroup>
  <ItemGroup>
    <Compile Include="App.xaml.cs">
      <DependentUpon>App.xaml</DependentUpon>
    </Compile>
    <Compile Include="Properties\AssemblyInfo.cs" />
  </ItemGroup>
  <ItemGroup>
    <Page Include="Controls\MailItemDisplayInformationControl.xaml">
      <SubType>Designer</SubType>
      <Generator>MSBuild:Compile</Generator>
    </Page>
    <Page Include="Dialogs\AccountReorderDialog.xaml">
      <SubType>Designer</SubType>
      <Generator>MSBuild:Compile</Generator>
    </Page>
    <Page Include="Dialogs\MessageSourceDialog.xaml">
      <SubType>Designer</SubType>
      <Generator>MSBuild:Compile</Generator>
    </Page>
    <Page Include="Dialogs\MoveMailDialog.xaml">
      <SubType>Designer</SubType>
      <Generator>MSBuild:Compile</Generator>
    </Page>
    <Page Include="Dialogs\SignatureEditorDialog.xaml">
      <Generator>MSBuild:Compile</Generator>
      <SubType>Designer</SubType>
    </Page>
    <Page Include="Dialogs\NewImapSetupDialog.xaml">
      <SubType>Designer</SubType>
      <Generator>MSBuild:Compile</Generator>
    </Page>
    <Page Include="Dialogs\CreateAccountAliasDialog.xaml">
      <Generator>MSBuild:Compile</Generator>
      <SubType>Designer</SubType>
    </Page>
    <Page Include="Dialogs\SystemFolderConfigurationDialog.xaml">
      <SubType>Designer</SubType>
      <Generator>MSBuild:Compile</Generator>
    </Page>
    <Page Include="Styles\ImagePreviewControl.xaml">
      <SubType>Designer</SubType>
      <Generator>MSBuild:Compile</Generator>
    </Page>
    <Page Include="Styles\ItemContainerStyles.xaml">
      <SubType>Designer</SubType>
      <Generator>MSBuild:Compile</Generator>
    </Page>
    <Page Include="Styles\WinoExpanderStyle.xaml">
      <Generator>MSBuild:Compile</Generator>
      <SubType>Designer</SubType>
    </Page>
    <Page Include="Views\AboutPage.xaml">
      <Generator>MSBuild:Compile</Generator>
      <SubType>Designer</SubType>
    </Page>
    <Page Include="Views\Account\AccountDetailsPage.xaml">
      <SubType>Designer</SubType>
      <Generator>MSBuild:Compile</Generator>
    </Page>
    <Page Include="Views\Account\AccountManagementPage.xaml">
      <Generator>MSBuild:Compile</Generator>
      <SubType>Designer</SubType>
    </Page>
    <Page Include="Views\Account\MergedAccountDetailsPage.xaml">
      <SubType>Designer</SubType>
      <Generator>MSBuild:Compile</Generator>
    </Page>
    <Page Include="Views\ComposePage.xaml">
      <SubType>Designer</SubType>
      <Generator>MSBuild:Compile</Generator>
    </Page>
    <Page Include="Views\IdlePage.xaml">
      <Generator>MSBuild:Compile</Generator>
      <SubType>Designer</SubType>
    </Page>
    <Page Include="Views\ImapSetup\AdvancedImapSetupPage.xaml">
      <SubType>Designer</SubType>
      <Generator>MSBuild:Compile</Generator>
    </Page>
    <Page Include="Views\ImapSetup\ImapConnectionFailedPage.xaml">
      <SubType>Designer</SubType>
      <Generator>MSBuild:Compile</Generator>
    </Page>
    <Page Include="Views\ImapSetup\PreparingImapFoldersPage.xaml">
      <SubType>Designer</SubType>
      <Generator>MSBuild:Compile</Generator>
    </Page>
    <Page Include="Views\ImapSetup\TestingImapConnectionPage.xaml">
      <SubType>Designer</SubType>
      <Generator>MSBuild:Compile</Generator>
    </Page>
    <Page Include="Views\ImapSetup\WelcomeImapSetupPage.xaml">
      <SubType>Designer</SubType>
      <Generator>MSBuild:Compile</Generator>
    </Page>
    <Page Include="Views\MailListPage.xaml">
      <Generator>MSBuild:Compile</Generator>
      <SubType>Designer</SubType>
    </Page>
    <Page Include="Views\MailRenderingPage.xaml">
      <SubType>Designer</SubType>
      <Generator>MSBuild:Compile</Generator>
    </Page>
    <Page Include="Views\PersonalizationPage.xaml">
      <Generator>MSBuild:Compile</Generator>
      <SubType>Designer</SubType>
    </Page>
    <Page Include="Views\Settings\AppPreferencesPage.xaml">
      <Generator>MSBuild:Compile</Generator>
      <SubType>Designer</SubType>
    </Page>
    <Page Include="Views\Settings\LanguageTimePage.xaml">
      <Generator>MSBuild:Compile</Generator>
      <SubType>Designer</SubType>
    </Page>
    <Page Include="Views\Settings\MessageListPage.xaml">
      <SubType>Designer</SubType>
      <Generator>MSBuild:Compile</Generator>
    </Page>
    <Page Include="AppShell.xaml">
      <Generator>MSBuild:Compile</Generator>
      <SubType>Designer</SubType>
    </Page>
    <Page Include="Views\Settings\ReadComposePanePage.xaml">
      <SubType>Designer</SubType>
      <Generator>MSBuild:Compile</Generator>
    </Page>
    <Page Include="Views\Settings\AliasManagementPage.xaml">
      <Generator>MSBuild:Compile</Generator>
      <SubType>Designer</SubType>
    </Page>
    <Page Include="Views\Settings\SignatureManagementPage.xaml">
      <SubType>Designer</SubType>
      <Generator>MSBuild:Compile</Generator>
    </Page>
    <Page Include="Views\WelcomePage.xaml">
      <SubType>Designer</SubType>
      <Generator>MSBuild:Compile</Generator>
    </Page>
  </ItemGroup>
  <ItemGroup>
    <AppxManifest Include="Package.appxmanifest">
      <SubType>Designer</SubType>
    </AppxManifest>
  </ItemGroup>
  <ItemGroup>
    <Content Include="Assets\BadgeLogo.scale-100.png" />
    <Content Include="Assets\BadgeLogo.scale-125.png" />
    <Content Include="Assets\BadgeLogo.scale-150.png" />
    <Content Include="Assets\BadgeLogo.scale-200.png" />
    <Content Include="Assets\BadgeLogo.scale-400.png" />
    <Content Include="Assets\EML\eml.png" />
    <Content Include="Assets\LargeTile.scale-100.png" />
    <Content Include="Assets\LargeTile.scale-125.png" />
    <Content Include="Assets\LargeTile.scale-150.png" />
    <Content Include="Assets\LargeTile.scale-200.png" />
    <Content Include="Assets\LargeTile.scale-400.png" />
    <Content Include="Assets\NotificationIcons\delete.png" />
    <Content Include="Assets\NotificationIcons\dismiss.png" />
    <Content Include="Assets\NotificationIcons\markread.png" />
    <Content Include="Assets\NotificationIcons\profile-dark.png" />
    <Content Include="Assets\NotificationIcons\profile-light.png" />
    <Content Include="Assets\SmallTile.scale-100.png" />
    <Content Include="Assets\SmallTile.scale-125.png" />
    <Content Include="Assets\SmallTile.scale-150.png" />
    <Content Include="Assets\SmallTile.scale-200.png" />
    <Content Include="Assets\SmallTile.scale-400.png" />
    <Content Include="Assets\SplashScreen.scale-100.png" />
    <Content Include="Assets\SplashScreen.scale-125.png" />
    <Content Include="Assets\SplashScreen.scale-150.png" />
    <Content Include="Assets\SplashScreen.scale-400.png" />
    <Content Include="Assets\Square150x150Logo.scale-100.png" />
    <Content Include="Assets\Square150x150Logo.scale-125.png" />
    <Content Include="Assets\Square150x150Logo.scale-150.png" />
    <Content Include="Assets\Square150x150Logo.scale-400.png" />
    <Content Include="Assets\Square44x44Logo.altform-lightunplated_targetsize-16.png" />
    <Content Include="Assets\Square44x44Logo.altform-lightunplated_targetsize-24.png" />
    <Content Include="Assets\Square44x44Logo.altform-lightunplated_targetsize-256.png" />
    <Content Include="Assets\Square44x44Logo.altform-lightunplated_targetsize-32.png" />
    <Content Include="Assets\Square44x44Logo.altform-lightunplated_targetsize-48.png" />
    <Content Include="Assets\Square44x44Logo.altform-unplated_targetsize-16.png" />
    <Content Include="Assets\Square44x44Logo.altform-unplated_targetsize-256.png" />
    <Content Include="Assets\Square44x44Logo.altform-unplated_targetsize-32.png" />
    <Content Include="Assets\Square44x44Logo.altform-unplated_targetsize-48.png" />
    <Content Include="Assets\Square44x44Logo.scale-100.png" />
    <Content Include="Assets\Square44x44Logo.scale-125.png" />
    <Content Include="Assets\Square44x44Logo.scale-150.png" />
    <Content Include="Assets\Square44x44Logo.scale-400.png" />
    <Content Include="Assets\Square44x44Logo.targetsize-16.png" />
    <Content Include="Assets\Square44x44Logo.targetsize-24.png" />
    <Content Include="Assets\Square44x44Logo.targetsize-256.png" />
    <Content Include="Assets\Square44x44Logo.targetsize-32.png" />
    <Content Include="Assets\Square44x44Logo.targetsize-48.png" />
    <Content Include="Assets\StoreLogo.scale-100.png" />
    <Content Include="Assets\StoreLogo.scale-125.png" />
    <Content Include="Assets\StoreLogo.scale-150.png" />
    <Content Include="Assets\StoreLogo.scale-200.png" />
    <Content Include="Assets\StoreLogo.scale-400.png" />
    <Content Include="Assets\Thumbnails\airbnb.com.png" />
    <Content Include="Assets\Thumbnails\apple.com.png" />
    <Content Include="Assets\Thumbnails\google.com.png" />
    <Content Include="Assets\Thumbnails\microsoft.com.png" />
    <Content Include="Assets\Thumbnails\steampowered.com.png" />
    <Content Include="Assets\Thumbnails\youtube.com.png" />
    <Content Include="Assets\Wide310x150Logo.scale-100.png" />
    <Content Include="Assets\Wide310x150Logo.scale-125.png" />
    <Content Include="Assets\Wide310x150Logo.scale-150.png" />
    <Content Include="Assets\Wide310x150Logo.scale-400.png" />
    <Content Include="JS\libs\darkreader.js" />
    <Content Include="JS\editor.html" />
    <Content Include="JS\editor.js" />
    <Content Include="JS\global.css" />
    <Content Include="JS\libs\jodit.min.css" />
    <Content Include="JS\libs\jodit.min.js" />
    <Content Include="JS\libs\linkify-element.min.js" />
    <Content Include="JS\libs\linkify.min.js" />
    <Content Include="JS\reader.html" />
    <Content Include="Assets\ReleaseNotes\190.md" />
    <None Include="Package.StoreAssociation.xml" />
    <Content Include="Properties\Default.rd.xml" />
    <Content Include="Assets\SplashScreen.scale-200.png" />
    <Content Include="Assets\Square150x150Logo.scale-200.png" />
    <Content Include="Assets\Square44x44Logo.scale-200.png" />
    <Content Include="Assets\Square44x44Logo.targetsize-24_altform-unplated.png" />
    <Content Include="Assets\Wide310x150Logo.scale-200.png" />
    <None Include="Wino.Mail_TemporaryKey.pfx" />
  </ItemGroup>
  <ItemGroup>
    <Content Include="Assets\Thumbnails\uber.com.png" />
  </ItemGroup>
  <ItemGroup>
    <ApplicationDefinition Include="App.xaml">
      <Generator>MSBuild:Compile</Generator>
      <SubType>Designer</SubType>
    </ApplicationDefinition>
  </ItemGroup>
  <ItemGroup>
    <ProjectReference Include="..\Wino.BackgroundTasks\Wino.BackgroundTasks.csproj">
      <Project>{d9ef0f59-f5f2-4d6c-a5ba-84043d8f3e08}</Project>
      <Name>Wino.BackgroundTasks</Name>
    </ProjectReference>
    <ProjectReference Include="..\Wino.Core.Domain\Wino.Core.Domain.csproj">
      <Project>{CF3312E5-5DA0-4867-9945-49EA7598AF1F}</Project>
      <Name>Wino.Core.Domain</Name>
    </ProjectReference>
    <ProjectReference Include="..\Wino.Core.UWP\Wino.Core.UWP.csproj">
      <Project>{395f19ba-1e42-495c-9db5-1a6f537fccb8}</Project>
      <Name>Wino.Core.UWP</Name>
    </ProjectReference>
    <ProjectReference Include="..\Wino.Core.ViewModels\Wino.Core.ViewModels.csproj">
      <Project>{53723ae8-7e7e-4d54-adab-0a6033255cc8}</Project>
      <Name>Wino.Core.ViewModels</Name>
    </ProjectReference>
    <ProjectReference Include="..\Wino.Mail.ViewModels\Wino.Mail.ViewModels.csproj">
      <Project>{d62f1c03-da57-4709-a640-0283296a8e66}</Project>
      <Name>Wino.Mail.ViewModels</Name>
    </ProjectReference>
    <ProjectReference Include="..\Wino.Messages\Wino.Messaging.csproj">
      <Project>{0c307d7e-256f-448c-8265-5622a812fbcc}</Project>
      <Name>Wino.Messaging</Name>
    </ProjectReference>
    <ProjectReference Include="..\Wino.Services\Wino.Services.csproj">
      <Project>{4000a374-59fe-4400-acf6-d40473becd73}</Project>
      <Name>Wino.Services</Name>
    </ProjectReference>
  </ItemGroup>
  <ItemGroup>
    <SDKReference Include="WindowsDesktop, Version=10.0.22621.0">
      <Name>Windows Desktop Extensions for the UWP</Name>
    </SDKReference>
  </ItemGroup>
  <ItemGroup />
  <PropertyGroup Condition=" '$(VisualStudioVersion)' == '' or '$(VisualStudioVersion)' &lt; '14.0' ">
    <VisualStudioVersion>14.0</VisualStudioVersion>
  </PropertyGroup>
  <Import Project="$(MSBuildExtensionsPath)\Microsoft\WindowsXaml\v$(VisualStudioVersion)\Microsoft.Windows.UI.Xaml.CSharp.targets" />
  <!-- To modify your build process, add your task inside one of the targets below and uncomment it. 
       Other similar extension points exist, see Microsoft.Common.targets.
  <Target Name="BeforeBuild">
  </Target>
  <Target Name="AfterBuild">
  </Target>
  -->
=======
﻿<Project Sdk="Microsoft.NET.Sdk">
	<PropertyGroup>
		<OutputType>WinExe</OutputType>
		<TargetFramework>net9.0-windows10.0.26100.0</TargetFramework>
		<TargetPlatformMinVersion>10.0.18362.0</TargetPlatformMinVersion>
		<UseUwp>true</UseUwp>
		<Platforms>x86;x64;arm64</Platforms>
		<RuntimeIdentifiers>win-x86;win-x64;win-arm64</RuntimeIdentifiers>
		<DefaultLanguage>en-US</DefaultLanguage>
		<!--<PublishAot>true</PublishAot>-->
		<PublishProfile>win-$(Platform).pubxml</PublishProfile>
		<DisableRuntimeMarshalling>true</DisableRuntimeMarshalling>
		<AllowUnsafeBlocks>true</AllowUnsafeBlocks>

		<GenerateAppInstallerFile>True</GenerateAppInstallerFile>
		<AppxPackageSigningEnabled>True</AppxPackageSigningEnabled>
		<AppxPackageSigningTimestampDigestAlgorithm>SHA256</AppxPackageSigningTimestampDigestAlgorithm>
	</PropertyGroup>
	<ItemGroup>
	  <Compile Remove="BundleArtifacts\**" />
	  <EmbeddedResource Remove="BundleArtifacts\**" />
	  <None Remove="BundleArtifacts\**" />
	  <Page Remove="BundleArtifacts\**" />
	</ItemGroup>
	<ItemGroup>
	  <PRIResource Remove="BundleArtifacts\**" />
	</ItemGroup>
	<ItemGroup>
	  <None Remove="Assets\EML\eml.png" />
	  <None Remove="Assets\NotificationIcons\delete.png" />
	  <None Remove="Assets\NotificationIcons\dismiss.png" />
	  <None Remove="Assets\NotificationIcons\markread.png" />
	  <None Remove="Assets\NotificationIcons\profile-dark.png" />
	  <None Remove="Assets\NotificationIcons\profile-light.png" />
	  <None Remove="Assets\ReleaseNotes\190.md" />
	  <None Remove="Assets\Thumbnails\airbnb.com.png" />
	  <None Remove="Assets\Thumbnails\apple.com.png" />
	  <None Remove="Assets\Thumbnails\google.com.png" />
	  <None Remove="Assets\Thumbnails\microsoft.com.png" />
	  <None Remove="Assets\Thumbnails\steampowered.com.png" />
	  <None Remove="Assets\Thumbnails\uber.com.png" />
	  <None Remove="Assets\Thumbnails\youtube.com.png" />
	  <None Remove="JS\editor.html" />
	  <None Remove="JS\editor.js" />
	  <None Remove="JS\global.css" />
	  <None Remove="JS\libs\darkreader.js" />
	  <None Remove="JS\libs\jodit.min.css" />
	  <None Remove="JS\libs\jodit.min.js" />
	  <None Remove="JS\libs\linkify-element.min.js" />
	  <None Remove="JS\libs\linkify.min.js" />
	  <None Remove="JS\reader.html" />
	</ItemGroup>
	<ItemGroup>
	  <Content Include="Assets\EML\eml.png" />
	  <Content Include="Assets\NotificationIcons\delete.png" />
	  <Content Include="Assets\NotificationIcons\dismiss.png" />
	  <Content Include="Assets\NotificationIcons\markread.png" />
	  <Content Include="Assets\NotificationIcons\profile-dark.png" />
	  <Content Include="Assets\NotificationIcons\profile-light.png" />
	  <Content Include="Assets\ReleaseNotes\190.md" />
	  <Content Include="Assets\Thumbnails\airbnb.com.png" />
	  <Content Include="Assets\Thumbnails\apple.com.png" />
	  <Content Include="Assets\Thumbnails\google.com.png" />
	  <Content Include="Assets\Thumbnails\microsoft.com.png" />
	  <Content Include="Assets\Thumbnails\steampowered.com.png" />
	  <Content Include="Assets\Thumbnails\uber.com.png" />
	  <Content Include="Assets\Thumbnails\youtube.com.png" />
	  <Content Include="JS\editor.html" />
	  <Content Include="JS\editor.js" />
	  <Content Include="JS\global.css" />
	  <Content Include="JS\libs\darkreader.js" />
	  <Content Include="JS\libs\jodit.min.css" />
	  <Content Include="JS\libs\jodit.min.js" />
	  <Content Include="JS\libs\linkify-element.min.js" />
	  <Content Include="JS\libs\linkify.min.js" />
	  <Content Include="JS\reader.html" />
	</ItemGroup>
	<ItemGroup>
		<PackageReference Include="ColorHashSharp" />
		<PackageReference Include="CommunityToolkit.Common" />
		<PackageReference Include="CommunityToolkit.Diagnostics" />
		<PackageReference Include="CommunityToolkit.Labs.Uwp.Controls.MarkdownTextBlock" />
		<PackageReference Include="CommunityToolkit.Mvvm" />
		<PackageReference Include="CommunityToolkit.Uwp.Animations" />
		<PackageReference Include="CommunityToolkit.Uwp.Behaviors" />
		<PackageReference Include="CommunityToolkit.Uwp.Controls.Segmented" />
		<PackageReference Include="CommunityToolkit.Uwp.Controls.SettingsControls" />
		<PackageReference Include="CommunityToolkit.Uwp.Controls.Sizers" />
		<PackageReference Include="CommunityToolkit.Uwp.Controls.TabbedCommandBar" />
		<PackageReference Include="CommunityToolkit.Uwp.Controls.TokenizingTextBox" />
		<PackageReference Include="CommunityToolkit.Uwp.Extensions" />
		<PackageReference Include="EmailValidation" />
		<PackageReference Include="Microsoft.AppCenter.Analytics" />
		<PackageReference Include="Microsoft.AppCenter.Crashes" />
		<PackageReference Include="Microsoft.Extensions.DependencyInjection" />
		<PackageReference Include="Microsoft.Identity.Client" />
		<PackageReference Include="Microsoft.UI.Xaml" />
		<PackageReference Include="Microsoft.Xaml.Behaviors.Uwp.Managed" />
		<PackageReference Include="Nito.AsyncEx" />
		<PackageReference Include="Serilog" />
		<PackageReference Include="Serilog.Exceptions" />
		<PackageReference Include="sqlite-net-pcl" />
		<PackageReference Include="Win2D.uwp" />
	</ItemGroup>
	<ItemGroup>
	  <ProjectReference Include="..\Wino.Core.Domain\Wino.Core.Domain.csproj" />
	  <ProjectReference Include="..\Wino.Core.UWP\Wino.Core.UWP.csproj" />
	  <ProjectReference Include="..\Wino.Core.ViewModels\Wino.Core.ViewModels.csproj" />
	  <ProjectReference Include="..\Wino.Mail.ViewModels\Wino.Mail.ViewModels.csproj" />
	  <ProjectReference Include="..\Wino.Services\Wino.Services.csproj" />
	</ItemGroup>
>>>>>>> 30f12579
</Project><|MERGE_RESOLUTION|>--- conflicted
+++ resolved
@@ -1,642 +1,3 @@
-<<<<<<< HEAD
-﻿<?xml version="1.0" encoding="utf-8"?>
-<Project ToolsVersion="15.0" DefaultTargets="Build" xmlns="http://schemas.microsoft.com/developer/msbuild/2003">
-  <Import Project="$(MSBuildExtensionsPath)\$(MSBuildToolsVersion)\Microsoft.Common.props" Condition="Exists('$(MSBuildExtensionsPath)\$(MSBuildToolsVersion)\Microsoft.Common.props')" />
-  <PropertyGroup>
-    <LangVersion>8.0</LangVersion>
-    <RestoreProjectStyle>PackageReference</RestoreProjectStyle>
-    <!-- UWP WAM Authentication on Xbox needs this. -->
-    <UseDotNetNativeSharedAssemblyFrameworkPackage>false</UseDotNetNativeSharedAssemblyFrameworkPackage>
-    <PackageCertificateThumbprint>3B34414D49FBF00A35A040085092D8699459EA8E</PackageCertificateThumbprint>
-    <PackageCertificateKeyFile>Wino.Mail_TemporaryKey.pfx</PackageCertificateKeyFile>
-  </PropertyGroup>
-  <PropertyGroup>
-    <Configuration Condition=" '$(Configuration)' == '' ">Debug</Configuration>
-    <Platform Condition=" '$(Platform)' == '' ">x86</Platform>
-    <ProjectGuid>{68A432B8-C1B7-494C-8D6D-230788EA683E}</ProjectGuid>
-    <OutputType>AppContainerExe</OutputType>
-    <AppDesignerFolder>Properties</AppDesignerFolder>
-    <RootNamespace>Wino.Mail</RootNamespace>
-    <AssemblyName>Wino.Mail</AssemblyName>
-    <DefaultLanguage>en-US</DefaultLanguage>
-    <TargetPlatformIdentifier>UAP</TargetPlatformIdentifier>
-    <TargetPlatformVersion Condition=" '$(TargetPlatformVersion)' == '' ">10.0.22621.0</TargetPlatformVersion>
-    <TargetPlatformMinVersion>10.0.17763.0</TargetPlatformMinVersion>
-    <MinimumVisualStudioVersion>14</MinimumVisualStudioVersion>
-    <FileAlignment>512</FileAlignment>
-    <ProjectTypeGuids>{A5A43C5B-DE2A-4C0C-9213-0A381AF9435A};{FAE04EC0-301F-11D3-BF4B-00C04F79EFBC}</ProjectTypeGuids>
-    <WindowsXamlEnableOverview>true</WindowsXamlEnableOverview>
-    <GenerateAppInstallerFile>False</GenerateAppInstallerFile>
-    <AppxPackageSigningTimestampDigestAlgorithm>SHA256</AppxPackageSigningTimestampDigestAlgorithm>
-    <AppxAutoIncrementPackageRevision>False</AppxAutoIncrementPackageRevision>
-    <GenerateTestArtifacts>True</GenerateTestArtifacts>
-    <AppxBundle>Always</AppxBundle>
-    <AppxBundlePlatforms>x86|x64|arm64</AppxBundlePlatforms>
-    <HoursBetweenUpdateChecks>0</HoursBetweenUpdateChecks>
-    <GenerateTemporaryStoreCertificate>True</GenerateTemporaryStoreCertificate>
-    <AppxSymbolPackageEnabled>True</AppxSymbolPackageEnabled>
-    <AppxPackageDir>C:\Users\bkaan\Desktop\Packages\</AppxPackageDir>
-    <AppxPackageSigningEnabled>True</AppxPackageSigningEnabled>
-  </PropertyGroup>
-  <PropertyGroup Condition="'$(Configuration)|$(Platform)' == 'Debug|x86'">
-    <DebugSymbols>true</DebugSymbols>
-    <OutputPath>bin\x86\Debug\</OutputPath>
-    <DefineConstants>DEBUG;TRACE;NETFX_CORE;WINDOWS_UWP</DefineConstants>
-    <NoWarn>;2008</NoWarn>
-    <DebugType>full</DebugType>
-    <PlatformTarget>x86</PlatformTarget>
-    <UseVSHostingProcess>false</UseVSHostingProcess>
-    <ErrorReport>prompt</ErrorReport>
-    <Prefer32Bit>true</Prefer32Bit>
-  </PropertyGroup>
-  <PropertyGroup Condition="'$(Configuration)|$(Platform)' == 'Release|x86'">
-    <OutputPath>bin\x86\Release\</OutputPath>
-    <DefineConstants>TRACE;NETFX_CORE;WINDOWS_UWP</DefineConstants>
-    <Optimize>true</Optimize>
-    <NoWarn>;2008</NoWarn>
-    <DebugType>pdbonly</DebugType>
-    <PlatformTarget>x86</PlatformTarget>
-    <UseVSHostingProcess>false</UseVSHostingProcess>
-    <ErrorReport>prompt</ErrorReport>
-    <Prefer32Bit>true</Prefer32Bit>
-    <!-- .NET Native Shit -->
-    <UseDotNetNativeToolchain>true</UseDotNetNativeToolchain>
-    <UseDotNetNativeSharedAssemblyFrameworkPackage>false</UseDotNetNativeSharedAssemblyFrameworkPackage>
-    <Use64BitCompiler>true</Use64BitCompiler>
-    <OutOfProcPDB>true</OutOfProcPDB>
-    <!-- Opt-in to generate PDB's out of process -->
-  </PropertyGroup>
-  <PropertyGroup Condition="'$(Configuration)|$(Platform)' == 'Debug|ARM64'">
-    <DebugSymbols>true</DebugSymbols>
-    <OutputPath>bin\ARM64\Debug\</OutputPath>
-    <DefineConstants>DEBUG;TRACE;NETFX_CORE;WINDOWS_UWP</DefineConstants>
-    <NoWarn>;2008</NoWarn>
-    <DebugType>full</DebugType>
-    <PlatformTarget>ARM64</PlatformTarget>
-    <UseVSHostingProcess>false</UseVSHostingProcess>
-    <ErrorReport>prompt</ErrorReport>
-    <Prefer32Bit>true</Prefer32Bit>
-  </PropertyGroup>
-  <PropertyGroup Condition="'$(Configuration)|$(Platform)' == 'Release|ARM64'">
-    <OutputPath>bin\ARM64\Release\</OutputPath>
-    <DefineConstants>TRACE;NETFX_CORE;WINDOWS_UWP</DefineConstants>
-    <Optimize>true</Optimize>
-    <NoWarn>;2008</NoWarn>
-    <DebugType>pdbonly</DebugType>
-    <PlatformTarget>ARM64</PlatformTarget>
-    <UseVSHostingProcess>false</UseVSHostingProcess>
-    <ErrorReport>prompt</ErrorReport>
-    <Prefer32Bit>false</Prefer32Bit>
-    <!-- .NET Native Shit -->
-    <UseDotNetNativeToolchain>true</UseDotNetNativeToolchain>
-    <UseDotNetNativeSharedAssemblyFrameworkPackage>false</UseDotNetNativeSharedAssemblyFrameworkPackage>
-    <Use64BitCompiler>true</Use64BitCompiler>
-    <ShortcutGenericAnalysis>true</ShortcutGenericAnalysis>
-    <OutOfProcPDB>true</OutOfProcPDB>
-  </PropertyGroup>
-  <PropertyGroup Condition="'$(Configuration)|$(Platform)' == 'Debug|x64'">
-    <DebugSymbols>true</DebugSymbols>
-    <OutputPath>bin\x64\Debug\</OutputPath>
-    <DefineConstants>TRACE;DEBUG;NETFX_CORE;WINDOWS_UWP;CODE_ANALYSIS;CODE_ANALYSIS;MAIL</DefineConstants>
-    <NoWarn>
-    </NoWarn>
-    <DebugType>full</DebugType>
-    <PlatformTarget>x64</PlatformTarget>
-    <UseVSHostingProcess>false</UseVSHostingProcess>
-    <ErrorReport>prompt</ErrorReport>
-    <Prefer32Bit>true</Prefer32Bit>
-  </PropertyGroup>
-  <PropertyGroup Condition="'$(Configuration)|$(Platform)' == 'Release|x64'">
-    <OutputPath>bin\x64\Release\</OutputPath>
-    <DefineConstants>TRACE;NETFX_CORE;WINDOWS_UWP</DefineConstants>
-    <Optimize>true</Optimize>
-    <NoWarn>;2008</NoWarn>
-    <DebugType>pdbonly</DebugType>
-    <PlatformTarget>x64</PlatformTarget>
-    <UseVSHostingProcess>false</UseVSHostingProcess>
-    <ErrorReport>prompt</ErrorReport>
-    <!-- .NET Native Shit -->
-    <UseDotNetNativeToolchain>true</UseDotNetNativeToolchain>
-    <UseDotNetNativeSharedAssemblyFrameworkPackage>false</UseDotNetNativeSharedAssemblyFrameworkPackage>
-    <Use64BitCompiler>true</Use64BitCompiler>
-    <OutOfProcPDB>true</OutOfProcPDB>
-  </PropertyGroup>
-  <ItemGroup>
-    <PackageReference Include="AdaptiveTriggerLibrary">
-      <Version>1.2.2</Version>
-    </PackageReference>
-    <PackageReference Include="ColorHashSharp">
-      <Version>1.0.0</Version>
-    </PackageReference>
-    <PackageReference Include="CommunityToolkit.Common">
-      <Version>8.4.0</Version>
-    </PackageReference>
-    <PackageReference Include="CommunityToolkit.Diagnostics">
-      <Version>8.3.2</Version>
-    </PackageReference>
-    <PackageReference Include="CommunityToolkit.Labs.Uwp.Controls.MarkdownTextBlock">
-      <Version>0.1.240917-build.1755</Version>
-    </PackageReference>
-    <PackageReference Include="CommunityToolkit.Mvvm">
-      <Version>8.3.2</Version>
-    </PackageReference>
-    <PackageReference Include="CommunityToolkit.Uwp.Animations">
-      <Version>8.1.240916</Version>
-    </PackageReference>
-    <PackageReference Include="CommunityToolkit.Uwp.Behaviors">
-      <Version>8.1.240916</Version>
-    </PackageReference>
-    <PackageReference Include="CommunityToolkit.Uwp.Controls.Segmented">
-      <Version>8.1.240916</Version>
-    </PackageReference>
-    <PackageReference Include="CommunityToolkit.Uwp.Controls.SettingsControls">
-      <Version>8.1.240916</Version>
-    </PackageReference>
-    <PackageReference Include="CommunityToolkit.Uwp.Controls.Sizers">
-      <Version>8.1.240916</Version>
-    </PackageReference>
-    <PackageReference Include="CommunityToolkit.Uwp.Controls.TabbedCommandBar">
-      <Version>8.1.240916</Version>
-    </PackageReference>
-    <PackageReference Include="CommunityToolkit.Uwp.Controls.TokenizingTextBox">
-      <Version>8.1.240916</Version>
-    </PackageReference>
-    <PackageReference Include="CommunityToolkit.Uwp.Extensions">
-      <Version>8.1.240916</Version>
-    </PackageReference>
-    <PackageReference Include="EmailValidation">
-      <Version>1.2.0</Version>
-    </PackageReference>
-    <PackageReference Include="Microsoft.AppCenter.Analytics">
-      <Version>5.0.6</Version>
-    </PackageReference>
-    <PackageReference Include="Microsoft.AppCenter.Crashes">
-      <Version>5.0.6</Version>
-    </PackageReference>
-    <PackageReference Include="Microsoft.Extensions.DependencyInjection">
-      <Version>8.0.1</Version>
-    </PackageReference>
-    <PackageReference Include="Microsoft.Identity.Client">
-      <Version>4.66.2</Version>
-    </PackageReference>
-    <PackageReference Include="Microsoft.Net.Native.Compiler">
-      <Version>2.2.12-rel-33220-00</Version>
-      <IncludeAssets>runtime; build; native; contentfiles; analyzers; buildtransitive</IncludeAssets>
-      <PrivateAssets>all</PrivateAssets>
-    </PackageReference>
-    <PackageReference Include="Microsoft.NETCore.UniversalWindowsPlatform">
-      <Version>6.2.14</Version>
-    </PackageReference>
-    <PackageReference Include="Microsoft.UI.Xaml">
-      <Version>2.8.6</Version>
-    </PackageReference>
-    <PackageReference Include="Microsoft.Xaml.Behaviors.Uwp.Managed">
-      <Version>2.0.1</Version>
-    </PackageReference>
-    <PackageReference Include="Nito.AsyncEx">
-      <Version>5.1.2</Version>
-    </PackageReference>
-    <PackageReference Include="Serilog">
-      <Version>4.2.0</Version>
-    </PackageReference>
-    <PackageReference Include="Serilog.Exceptions">
-      <Version>8.4.0</Version>
-    </PackageReference>
-    <PackageReference Include="sqlite-net-pcl">
-      <Version>1.9.172</Version>
-    </PackageReference>
-    <PackageReference Include="Win2D.uwp">
-      <Version>1.28.1</Version>
-    </PackageReference>
-  </ItemGroup>
-  <ItemGroup>
-    <Compile Include="Activation\DefaultActivationHandler.cs" />
-    <Compile Include="Activation\FileActivationHandler.cs" />
-    <Compile Include="Activation\ProtocolActivationHandler.cs" />
-    <Compile Include="Activation\ToastNotificationActivationHandler.cs" />
-    <Compile Include="Behaviors\BindableCommandBarBehavior.cs" />
-    <Compile Include="Behaviors\CreateMailNavigationItemBehavior.cs" />
-    <Compile Include="Controls\AccountNavigationItem.cs" />
-    <Compile Include="Controls\SettingsMenuItemControl.cs" />
-    <Compile Include="Controls\Advanced\WinoListView.cs" />
-    <Compile Include="Controls\WinoExpander.cs" />
-    <Compile Include="Controls\WinoSwipeControlItems.cs" />
-    <Compile Include="Dialogs\AccountReorderDialog.xaml.cs">
-      <DependentUpon>AccountReorderDialog.xaml</DependentUpon>
-    </Compile>
-    <Compile Include="Dialogs\MessageSourceDialog.xaml.cs">
-      <DependentUpon>MessageSourceDialog.xaml</DependentUpon>
-    </Compile>
-    <Compile Include="Dialogs\MoveMailDialog.xaml.cs">
-      <DependentUpon>MoveMailDialog.xaml</DependentUpon>
-    </Compile>
-    <Compile Include="Dialogs\SignatureEditorDialog.xaml.cs">
-      <DependentUpon>SignatureEditorDialog.xaml</DependentUpon>
-    </Compile>
-    <Compile Include="Dialogs\NewImapSetupDialog.xaml.cs">
-      <DependentUpon>NewImapSetupDialog.xaml</DependentUpon>
-    </Compile>
-    <Compile Include="Dialogs\CreateAccountAliasDialog.xaml.cs">
-      <DependentUpon>CreateAccountAliasDialog.xaml</DependentUpon>
-    </Compile>
-    <Compile Include="Dialogs\SystemFolderConfigurationDialog.xaml.cs">
-      <DependentUpon>SystemFolderConfigurationDialog.xaml</DependentUpon>
-    </Compile>
-    <Compile Include="GlobalSuppressions.cs" />
-    <Compile Include="MenuFlyouts\AccountSelectorFlyout.cs" />
-    <Compile Include="MenuFlyouts\FolderOperationFlyout.cs" />
-    <Compile Include="MenuFlyouts\FolderOperationMenuFlyoutItem.cs" />
-    <Compile Include="MenuFlyouts\MailOperationFlyout.cs" />
-    <Compile Include="MenuFlyouts\MailOperationMenuFlyoutItem.cs" />
-    <Compile Include="MenuFlyouts\WinoOperationFlyout.cs" />
-    <Compile Include="MenuFlyouts\WinoOperationFlyoutItem.cs" />
-    <Compile Include="MenuFlyouts\FilterMenuFlyout.cs" />
-    <Compile Include="Controls\ImagePreviewControl.cs" />
-    <Compile Include="Controls\MailItemDisplayInformationControl.xaml.cs">
-      <DependentUpon>MailItemDisplayInformationControl.xaml</DependentUpon>
-    </Compile>
-    <Compile Include="MenuFlyouts\MoveButtonFlyout.cs" />
-    <Compile Include="Selectors\AccountProviderViewModelTemplateSelector.cs" />
-    <Compile Include="Selectors\AccountReorderTemplateSelector.cs" />
-    <Compile Include="Selectors\MailItemContainerStyleSelector.cs" />
-    <Compile Include="Selectors\MailItemDisplayModePreviewTemplateSelector.cs" />
-    <Compile Include="Selectors\MailItemDisplaySelector.cs" />
-    <Compile Include="Services\DialogService.cs" />
-    <Compile Include="Services\MailAuthenticatorConfiguration.cs" />
-    <Compile Include="Services\NavigationService.cs" />
-    <Compile Include="Services\ProviderService.cs" />
-    <Compile Include="Services\SettingsBuilderService.cs" />
-    <Compile Include="Styles\WinoExpanderStyle.xaml.cs">
-      <DependentUpon>WinoExpanderStyle.xaml</DependentUpon>
-    </Compile>
-    <Compile Include="Views\AboutPage.xaml.cs">
-      <DependentUpon>AboutPage.xaml</DependentUpon>
-    </Compile>
-    <Compile Include="Views\Abstract\AboutPageAbstract.cs" />
-    <Compile Include="Views\Abstract\AccountDetailsPageAbstract.cs" />
-    <Compile Include="Views\Abstract\AccountManagementPageAbstract.cs" />
-    <Compile Include="Views\Abstract\AliasManagementPageAbstract.cs" />
-    <Compile Include="Views\Abstract\AppPreferencesPageAbstract.cs" />
-    <Compile Include="Views\Abstract\AppShellAbstract.cs" />
-    <Compile Include="Views\Abstract\ComposePageAbstract.cs" />
-    <Compile Include="Views\Abstract\IdlePageAbstract.cs" />
-    <Compile Include="Views\Abstract\LanguageTimePageAbstract.cs" />
-    <Compile Include="Views\Abstract\MailListPageAbstract.cs" />
-    <Compile Include="Views\Abstract\MailRenderingPageAbstract.cs" />
-    <Compile Include="Views\Abstract\MergedAccountDetailsPageAbstract.cs" />
-    <Compile Include="Views\Abstract\MessageListPageAbstract.cs" />
-    <Compile Include="Views\Abstract\PersonalizationPageAbstract.cs" />
-    <Compile Include="Views\Abstract\ReadComposePanePageAbstract.cs" />
-    <Compile Include="Views\Abstract\SignatureManagementPageAbstract.cs" />
-    <Compile Include="Views\Abstract\WelcomePageAbstract.cs" />
-    <Compile Include="Views\Account\AccountDetailsPage.xaml.cs">
-      <DependentUpon>AccountDetailsPage.xaml</DependentUpon>
-    </Compile>
-    <Compile Include="Views\Account\AccountManagementPage.xaml.cs">
-      <DependentUpon>AccountManagementPage.xaml</DependentUpon>
-    </Compile>
-    <Compile Include="Views\Account\MergedAccountDetailsPage.xaml.cs">
-      <DependentUpon>MergedAccountDetailsPage.xaml</DependentUpon>
-    </Compile>
-    <Compile Include="Views\ComposePage.xaml.cs">
-      <DependentUpon>ComposePage.xaml</DependentUpon>
-    </Compile>
-    <Compile Include="Views\IdlePage.xaml.cs">
-      <DependentUpon>IdlePage.xaml</DependentUpon>
-    </Compile>
-    <Compile Include="Views\ImapSetup\AdvancedImapSetupPage.xaml.cs">
-      <DependentUpon>AdvancedImapSetupPage.xaml</DependentUpon>
-    </Compile>
-    <Compile Include="Views\ImapSetup\ImapConnectionFailedPage.xaml.cs">
-      <DependentUpon>ImapConnectionFailedPage.xaml</DependentUpon>
-    </Compile>
-    <Compile Include="Views\ImapSetup\PreparingImapFoldersPage.xaml.cs">
-      <DependentUpon>PreparingImapFoldersPage.xaml</DependentUpon>
-    </Compile>
-    <Compile Include="Views\ImapSetup\TestingImapConnectionPage.xaml.cs">
-      <DependentUpon>TestingImapConnectionPage.xaml</DependentUpon>
-    </Compile>
-    <Compile Include="Views\ImapSetup\WelcomeImapSetupPage.xaml.cs">
-      <DependentUpon>WelcomeImapSetupPage.xaml</DependentUpon>
-    </Compile>
-    <Compile Include="Views\MailListPage.xaml.cs">
-      <DependentUpon>MailListPage.xaml</DependentUpon>
-    </Compile>
-    <Compile Include="Views\MailRenderingPage.xaml.cs">
-      <DependentUpon>MailRenderingPage.xaml</DependentUpon>
-    </Compile>
-    <Compile Include="Views\PersonalizationPage.xaml.cs">
-      <DependentUpon>PersonalizationPage.xaml</DependentUpon>
-    </Compile>
-    <Compile Include="Views\Settings\AppPreferencesPage.xaml.cs">
-      <DependentUpon>AppPreferencesPage.xaml</DependentUpon>
-    </Compile>
-    <Compile Include="Views\Settings\LanguageTimePage.xaml.cs">
-      <DependentUpon>LanguageTimePage.xaml</DependentUpon>
-    </Compile>
-    <Compile Include="Views\Settings\MessageListPage.xaml.cs">
-      <DependentUpon>MessageListPage.xaml</DependentUpon>
-    </Compile>
-    <Compile Include="AppShell.xaml.cs">
-      <DependentUpon>AppShell.xaml</DependentUpon>
-    </Compile>
-    <Compile Include="Views\Settings\ReadComposePanePage.xaml.cs">
-      <DependentUpon>ReadComposePanePage.xaml</DependentUpon>
-    </Compile>
-    <Compile Include="Views\Settings\AliasManagementPage.xaml.cs">
-      <DependentUpon>AliasManagementPage.xaml</DependentUpon>
-    </Compile>
-    <Compile Include="Views\Settings\SignatureManagementPage.xaml.cs">
-      <DependentUpon>SignatureManagementPage.xaml</DependentUpon>
-    </Compile>
-    <Compile Include="Views\WelcomePage.xaml.cs">
-      <DependentUpon>WelcomePage.xaml</DependentUpon>
-    </Compile>
-  </ItemGroup>
-  <ItemGroup>
-    <Compile Include="App.xaml.cs">
-      <DependentUpon>App.xaml</DependentUpon>
-    </Compile>
-    <Compile Include="Properties\AssemblyInfo.cs" />
-  </ItemGroup>
-  <ItemGroup>
-    <Page Include="Controls\MailItemDisplayInformationControl.xaml">
-      <SubType>Designer</SubType>
-      <Generator>MSBuild:Compile</Generator>
-    </Page>
-    <Page Include="Dialogs\AccountReorderDialog.xaml">
-      <SubType>Designer</SubType>
-      <Generator>MSBuild:Compile</Generator>
-    </Page>
-    <Page Include="Dialogs\MessageSourceDialog.xaml">
-      <SubType>Designer</SubType>
-      <Generator>MSBuild:Compile</Generator>
-    </Page>
-    <Page Include="Dialogs\MoveMailDialog.xaml">
-      <SubType>Designer</SubType>
-      <Generator>MSBuild:Compile</Generator>
-    </Page>
-    <Page Include="Dialogs\SignatureEditorDialog.xaml">
-      <Generator>MSBuild:Compile</Generator>
-      <SubType>Designer</SubType>
-    </Page>
-    <Page Include="Dialogs\NewImapSetupDialog.xaml">
-      <SubType>Designer</SubType>
-      <Generator>MSBuild:Compile</Generator>
-    </Page>
-    <Page Include="Dialogs\CreateAccountAliasDialog.xaml">
-      <Generator>MSBuild:Compile</Generator>
-      <SubType>Designer</SubType>
-    </Page>
-    <Page Include="Dialogs\SystemFolderConfigurationDialog.xaml">
-      <SubType>Designer</SubType>
-      <Generator>MSBuild:Compile</Generator>
-    </Page>
-    <Page Include="Styles\ImagePreviewControl.xaml">
-      <SubType>Designer</SubType>
-      <Generator>MSBuild:Compile</Generator>
-    </Page>
-    <Page Include="Styles\ItemContainerStyles.xaml">
-      <SubType>Designer</SubType>
-      <Generator>MSBuild:Compile</Generator>
-    </Page>
-    <Page Include="Styles\WinoExpanderStyle.xaml">
-      <Generator>MSBuild:Compile</Generator>
-      <SubType>Designer</SubType>
-    </Page>
-    <Page Include="Views\AboutPage.xaml">
-      <Generator>MSBuild:Compile</Generator>
-      <SubType>Designer</SubType>
-    </Page>
-    <Page Include="Views\Account\AccountDetailsPage.xaml">
-      <SubType>Designer</SubType>
-      <Generator>MSBuild:Compile</Generator>
-    </Page>
-    <Page Include="Views\Account\AccountManagementPage.xaml">
-      <Generator>MSBuild:Compile</Generator>
-      <SubType>Designer</SubType>
-    </Page>
-    <Page Include="Views\Account\MergedAccountDetailsPage.xaml">
-      <SubType>Designer</SubType>
-      <Generator>MSBuild:Compile</Generator>
-    </Page>
-    <Page Include="Views\ComposePage.xaml">
-      <SubType>Designer</SubType>
-      <Generator>MSBuild:Compile</Generator>
-    </Page>
-    <Page Include="Views\IdlePage.xaml">
-      <Generator>MSBuild:Compile</Generator>
-      <SubType>Designer</SubType>
-    </Page>
-    <Page Include="Views\ImapSetup\AdvancedImapSetupPage.xaml">
-      <SubType>Designer</SubType>
-      <Generator>MSBuild:Compile</Generator>
-    </Page>
-    <Page Include="Views\ImapSetup\ImapConnectionFailedPage.xaml">
-      <SubType>Designer</SubType>
-      <Generator>MSBuild:Compile</Generator>
-    </Page>
-    <Page Include="Views\ImapSetup\PreparingImapFoldersPage.xaml">
-      <SubType>Designer</SubType>
-      <Generator>MSBuild:Compile</Generator>
-    </Page>
-    <Page Include="Views\ImapSetup\TestingImapConnectionPage.xaml">
-      <SubType>Designer</SubType>
-      <Generator>MSBuild:Compile</Generator>
-    </Page>
-    <Page Include="Views\ImapSetup\WelcomeImapSetupPage.xaml">
-      <SubType>Designer</SubType>
-      <Generator>MSBuild:Compile</Generator>
-    </Page>
-    <Page Include="Views\MailListPage.xaml">
-      <Generator>MSBuild:Compile</Generator>
-      <SubType>Designer</SubType>
-    </Page>
-    <Page Include="Views\MailRenderingPage.xaml">
-      <SubType>Designer</SubType>
-      <Generator>MSBuild:Compile</Generator>
-    </Page>
-    <Page Include="Views\PersonalizationPage.xaml">
-      <Generator>MSBuild:Compile</Generator>
-      <SubType>Designer</SubType>
-    </Page>
-    <Page Include="Views\Settings\AppPreferencesPage.xaml">
-      <Generator>MSBuild:Compile</Generator>
-      <SubType>Designer</SubType>
-    </Page>
-    <Page Include="Views\Settings\LanguageTimePage.xaml">
-      <Generator>MSBuild:Compile</Generator>
-      <SubType>Designer</SubType>
-    </Page>
-    <Page Include="Views\Settings\MessageListPage.xaml">
-      <SubType>Designer</SubType>
-      <Generator>MSBuild:Compile</Generator>
-    </Page>
-    <Page Include="AppShell.xaml">
-      <Generator>MSBuild:Compile</Generator>
-      <SubType>Designer</SubType>
-    </Page>
-    <Page Include="Views\Settings\ReadComposePanePage.xaml">
-      <SubType>Designer</SubType>
-      <Generator>MSBuild:Compile</Generator>
-    </Page>
-    <Page Include="Views\Settings\AliasManagementPage.xaml">
-      <Generator>MSBuild:Compile</Generator>
-      <SubType>Designer</SubType>
-    </Page>
-    <Page Include="Views\Settings\SignatureManagementPage.xaml">
-      <SubType>Designer</SubType>
-      <Generator>MSBuild:Compile</Generator>
-    </Page>
-    <Page Include="Views\WelcomePage.xaml">
-      <SubType>Designer</SubType>
-      <Generator>MSBuild:Compile</Generator>
-    </Page>
-  </ItemGroup>
-  <ItemGroup>
-    <AppxManifest Include="Package.appxmanifest">
-      <SubType>Designer</SubType>
-    </AppxManifest>
-  </ItemGroup>
-  <ItemGroup>
-    <Content Include="Assets\BadgeLogo.scale-100.png" />
-    <Content Include="Assets\BadgeLogo.scale-125.png" />
-    <Content Include="Assets\BadgeLogo.scale-150.png" />
-    <Content Include="Assets\BadgeLogo.scale-200.png" />
-    <Content Include="Assets\BadgeLogo.scale-400.png" />
-    <Content Include="Assets\EML\eml.png" />
-    <Content Include="Assets\LargeTile.scale-100.png" />
-    <Content Include="Assets\LargeTile.scale-125.png" />
-    <Content Include="Assets\LargeTile.scale-150.png" />
-    <Content Include="Assets\LargeTile.scale-200.png" />
-    <Content Include="Assets\LargeTile.scale-400.png" />
-    <Content Include="Assets\NotificationIcons\delete.png" />
-    <Content Include="Assets\NotificationIcons\dismiss.png" />
-    <Content Include="Assets\NotificationIcons\markread.png" />
-    <Content Include="Assets\NotificationIcons\profile-dark.png" />
-    <Content Include="Assets\NotificationIcons\profile-light.png" />
-    <Content Include="Assets\SmallTile.scale-100.png" />
-    <Content Include="Assets\SmallTile.scale-125.png" />
-    <Content Include="Assets\SmallTile.scale-150.png" />
-    <Content Include="Assets\SmallTile.scale-200.png" />
-    <Content Include="Assets\SmallTile.scale-400.png" />
-    <Content Include="Assets\SplashScreen.scale-100.png" />
-    <Content Include="Assets\SplashScreen.scale-125.png" />
-    <Content Include="Assets\SplashScreen.scale-150.png" />
-    <Content Include="Assets\SplashScreen.scale-400.png" />
-    <Content Include="Assets\Square150x150Logo.scale-100.png" />
-    <Content Include="Assets\Square150x150Logo.scale-125.png" />
-    <Content Include="Assets\Square150x150Logo.scale-150.png" />
-    <Content Include="Assets\Square150x150Logo.scale-400.png" />
-    <Content Include="Assets\Square44x44Logo.altform-lightunplated_targetsize-16.png" />
-    <Content Include="Assets\Square44x44Logo.altform-lightunplated_targetsize-24.png" />
-    <Content Include="Assets\Square44x44Logo.altform-lightunplated_targetsize-256.png" />
-    <Content Include="Assets\Square44x44Logo.altform-lightunplated_targetsize-32.png" />
-    <Content Include="Assets\Square44x44Logo.altform-lightunplated_targetsize-48.png" />
-    <Content Include="Assets\Square44x44Logo.altform-unplated_targetsize-16.png" />
-    <Content Include="Assets\Square44x44Logo.altform-unplated_targetsize-256.png" />
-    <Content Include="Assets\Square44x44Logo.altform-unplated_targetsize-32.png" />
-    <Content Include="Assets\Square44x44Logo.altform-unplated_targetsize-48.png" />
-    <Content Include="Assets\Square44x44Logo.scale-100.png" />
-    <Content Include="Assets\Square44x44Logo.scale-125.png" />
-    <Content Include="Assets\Square44x44Logo.scale-150.png" />
-    <Content Include="Assets\Square44x44Logo.scale-400.png" />
-    <Content Include="Assets\Square44x44Logo.targetsize-16.png" />
-    <Content Include="Assets\Square44x44Logo.targetsize-24.png" />
-    <Content Include="Assets\Square44x44Logo.targetsize-256.png" />
-    <Content Include="Assets\Square44x44Logo.targetsize-32.png" />
-    <Content Include="Assets\Square44x44Logo.targetsize-48.png" />
-    <Content Include="Assets\StoreLogo.scale-100.png" />
-    <Content Include="Assets\StoreLogo.scale-125.png" />
-    <Content Include="Assets\StoreLogo.scale-150.png" />
-    <Content Include="Assets\StoreLogo.scale-200.png" />
-    <Content Include="Assets\StoreLogo.scale-400.png" />
-    <Content Include="Assets\Thumbnails\airbnb.com.png" />
-    <Content Include="Assets\Thumbnails\apple.com.png" />
-    <Content Include="Assets\Thumbnails\google.com.png" />
-    <Content Include="Assets\Thumbnails\microsoft.com.png" />
-    <Content Include="Assets\Thumbnails\steampowered.com.png" />
-    <Content Include="Assets\Thumbnails\youtube.com.png" />
-    <Content Include="Assets\Wide310x150Logo.scale-100.png" />
-    <Content Include="Assets\Wide310x150Logo.scale-125.png" />
-    <Content Include="Assets\Wide310x150Logo.scale-150.png" />
-    <Content Include="Assets\Wide310x150Logo.scale-400.png" />
-    <Content Include="JS\libs\darkreader.js" />
-    <Content Include="JS\editor.html" />
-    <Content Include="JS\editor.js" />
-    <Content Include="JS\global.css" />
-    <Content Include="JS\libs\jodit.min.css" />
-    <Content Include="JS\libs\jodit.min.js" />
-    <Content Include="JS\libs\linkify-element.min.js" />
-    <Content Include="JS\libs\linkify.min.js" />
-    <Content Include="JS\reader.html" />
-    <Content Include="Assets\ReleaseNotes\190.md" />
-    <None Include="Package.StoreAssociation.xml" />
-    <Content Include="Properties\Default.rd.xml" />
-    <Content Include="Assets\SplashScreen.scale-200.png" />
-    <Content Include="Assets\Square150x150Logo.scale-200.png" />
-    <Content Include="Assets\Square44x44Logo.scale-200.png" />
-    <Content Include="Assets\Square44x44Logo.targetsize-24_altform-unplated.png" />
-    <Content Include="Assets\Wide310x150Logo.scale-200.png" />
-    <None Include="Wino.Mail_TemporaryKey.pfx" />
-  </ItemGroup>
-  <ItemGroup>
-    <Content Include="Assets\Thumbnails\uber.com.png" />
-  </ItemGroup>
-  <ItemGroup>
-    <ApplicationDefinition Include="App.xaml">
-      <Generator>MSBuild:Compile</Generator>
-      <SubType>Designer</SubType>
-    </ApplicationDefinition>
-  </ItemGroup>
-  <ItemGroup>
-    <ProjectReference Include="..\Wino.BackgroundTasks\Wino.BackgroundTasks.csproj">
-      <Project>{d9ef0f59-f5f2-4d6c-a5ba-84043d8f3e08}</Project>
-      <Name>Wino.BackgroundTasks</Name>
-    </ProjectReference>
-    <ProjectReference Include="..\Wino.Core.Domain\Wino.Core.Domain.csproj">
-      <Project>{CF3312E5-5DA0-4867-9945-49EA7598AF1F}</Project>
-      <Name>Wino.Core.Domain</Name>
-    </ProjectReference>
-    <ProjectReference Include="..\Wino.Core.UWP\Wino.Core.UWP.csproj">
-      <Project>{395f19ba-1e42-495c-9db5-1a6f537fccb8}</Project>
-      <Name>Wino.Core.UWP</Name>
-    </ProjectReference>
-    <ProjectReference Include="..\Wino.Core.ViewModels\Wino.Core.ViewModels.csproj">
-      <Project>{53723ae8-7e7e-4d54-adab-0a6033255cc8}</Project>
-      <Name>Wino.Core.ViewModels</Name>
-    </ProjectReference>
-    <ProjectReference Include="..\Wino.Mail.ViewModels\Wino.Mail.ViewModels.csproj">
-      <Project>{d62f1c03-da57-4709-a640-0283296a8e66}</Project>
-      <Name>Wino.Mail.ViewModels</Name>
-    </ProjectReference>
-    <ProjectReference Include="..\Wino.Messages\Wino.Messaging.csproj">
-      <Project>{0c307d7e-256f-448c-8265-5622a812fbcc}</Project>
-      <Name>Wino.Messaging</Name>
-    </ProjectReference>
-    <ProjectReference Include="..\Wino.Services\Wino.Services.csproj">
-      <Project>{4000a374-59fe-4400-acf6-d40473becd73}</Project>
-      <Name>Wino.Services</Name>
-    </ProjectReference>
-  </ItemGroup>
-  <ItemGroup>
-    <SDKReference Include="WindowsDesktop, Version=10.0.22621.0">
-      <Name>Windows Desktop Extensions for the UWP</Name>
-    </SDKReference>
-  </ItemGroup>
-  <ItemGroup />
-  <PropertyGroup Condition=" '$(VisualStudioVersion)' == '' or '$(VisualStudioVersion)' &lt; '14.0' ">
-    <VisualStudioVersion>14.0</VisualStudioVersion>
-  </PropertyGroup>
-  <Import Project="$(MSBuildExtensionsPath)\Microsoft\WindowsXaml\v$(VisualStudioVersion)\Microsoft.Windows.UI.Xaml.CSharp.targets" />
-  <!-- To modify your build process, add your task inside one of the targets below and uncomment it. 
-       Other similar extension points exist, see Microsoft.Common.targets.
-  <Target Name="BeforeBuild">
-  </Target>
-  <Target Name="AfterBuild">
-  </Target>
-  -->
-=======
 ﻿<Project Sdk="Microsoft.NET.Sdk">
 	<PropertyGroup>
 		<OutputType>WinExe</OutputType>
@@ -748,5 +109,4 @@
 	  <ProjectReference Include="..\Wino.Mail.ViewModels\Wino.Mail.ViewModels.csproj" />
 	  <ProjectReference Include="..\Wino.Services\Wino.Services.csproj" />
 	</ItemGroup>
->>>>>>> 30f12579
 </Project>