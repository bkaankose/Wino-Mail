--- conflicted
+++ resolved
@@ -544,7 +544,7 @@
             ViewModel.SyncFolderCommand?.Execute(null);
         }
 
-<<<<<<< HEAD
+
         private void BlurLayer_Loaded(object sender, RoutedEventArgs e)
         {
             var hostElement = sender as UIElement;
@@ -590,14 +590,7 @@
 
             spriteVisual.Brush = maskEffectBrush;
             ElementCompositionPreview.SetElementChildVisual(hostElement, spriteVisual);
-=======
-        private async void SearchBar_TextChanged(AutoSuggestBox sender, AutoSuggestBoxTextChangedEventArgs args)
-        {
-            if(args.Reason == AutoSuggestionBoxTextChangeReason.UserInput && string.IsNullOrWhiteSpace(sender.Text))
-            {
-                await ViewModel.PerformSearchAsync();
-            }
->>>>>>> f7161dc3
+
         }
     }
 }