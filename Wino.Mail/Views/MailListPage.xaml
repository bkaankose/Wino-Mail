--- conflicted
+++ resolved
@@ -259,12 +259,8 @@
         <Border
             x:Name="MailListContainer"
             Grid.Column="0"
-<<<<<<< HEAD
             Padding="5,0,0,0"
             HorizontalAlignment="Stretch"
-=======
-            Padding="5,5,5,0"
->>>>>>> 422105a5
             Background="{ThemeResource WinoContentZoneBackgroud}"
             BorderBrush="{StaticResource CardStrokeColorDefaultBrush}"
             BorderThickness="1"
