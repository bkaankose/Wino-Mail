﻿<abstract:MailListPageAbstract
    x:Class="Wino.Views.MailListPage"
    xmlns="http://schemas.microsoft.com/winfx/2006/xaml/presentation"
    xmlns:x="http://schemas.microsoft.com/winfx/2006/xaml"
    xmlns:abstract="using:Wino.Views.Abstract"
    xmlns:collections="using:CommunityToolkit.Mvvm.Collections"
    xmlns:controls="using:Wino.Controls"
    xmlns:controls1="using:CommunityToolkit.WinUI.Controls"
    xmlns:d="http://schemas.microsoft.com/expression/blend/2008"
    xmlns:domain="using:Wino.Core.Domain"
    xmlns:enums="using:Wino.Core.Domain.Enums"
    xmlns:helpers="using:Wino.Helpers"
    xmlns:i="using:Microsoft.Xaml.Interactivity"
    xmlns:ic="using:Microsoft.Xaml.Interactions.Core"
    xmlns:listview="using:Wino.Controls.Advanced"
    xmlns:mc="http://schemas.openxmlformats.org/markup-compatibility/2006"
    xmlns:menuflyouts="using:Wino.MenuFlyouts"
    xmlns:muxc="using:Microsoft.UI.Xaml.Controls"
    xmlns:selectors="using:Wino.Selectors"
    xmlns:ui="using:Microsoft.Toolkit.Uwp.UI"
    xmlns:viewModelData="using:Wino.Mail.ViewModels.Data"
    xmlns:wino="using:Wino"
    x:Name="root"
    Loaded="MailListPageLoaded"
    mc:Ignorable="d">

    <Page.Resources>
        <CollectionViewSource
            x:Name="MailCollectionViewSource"
            IsSourceGrouped="True"
            Source="{x:Bind ViewModel.MailCollection.MailItems, Mode=OneWay}" />

        <Thickness x:Key="ExpanderHeaderPadding">0,0,0,0</Thickness>
        <Thickness x:Key="ExpanderChevronMargin">0,0,12,0</Thickness>
        <Thickness x:Key="ExpanderHeaderBorderThickness">0,0,0,0</Thickness>

        <SolidColorBrush x:Key="CardBackgroundFillColorDefaultBrush">Transparent</SolidColorBrush>
        <SolidColorBrush x:Key="CardBackgroundFillColorSecondaryBrush">Transparent</SolidColorBrush>
        <SolidColorBrush x:Key="ExpanderContentBorderBrush">Transparent</SolidColorBrush>

        <StaticResource x:Key="ExpanderContentBackground" ResourceKey="CardBackgroundFillColorSecondaryBrush" />
        <StaticResource x:Key="ExpanderHeaderBackground" ResourceKey="CardBackgroundFillColorDefaultBrush" />

        <SolidColorBrush x:Key="SystemControlRevealFocusVisualBrush" Color="#FF4C4A48" />
        <SolidColorBrush x:Key="SystemControlFocusVisualSecondaryBrush" Color="#FFFFFFFF" />

        <DataTemplate x:Key="FolderPivotTemplate" x:DataType="viewModelData:FolderPivotViewModel">
            <StackPanel Orientation="Horizontal" Spacing="4">
                <TextBlock Text="{x:Bind FolderTitle}" />
                <TextBlock
                    x:Name="CountTextBlock"
                    VerticalAlignment="Center"
                    FontWeight="SemiBold"
                    Visibility="{x:Bind ShouldDisplaySelectedItemCount, Mode=OneWay}">
                    <Run Text="(" /><Run Text="{x:Bind SelectedItemCount, Mode=OneWay}" /><Run Text=")" />
                </TextBlock>
            </StackPanel>
        </DataTemplate>

        <!--  Header Templates  -->
        <DataTemplate x:Key="MailGroupHeaderDefaultTemplate" x:DataType="collections:IReadOnlyObservableGroup">
            <Grid
                Margin="6,2"
                AllowFocusOnInteraction="False"
                Background="{ThemeResource MailListHeaderBackgroundColor}"
                CornerRadius="6">
                <TextBlock
                    Padding="12"
                    VerticalAlignment="Center"
                    AllowFocusOnInteraction="False"
                    FontSize="13"
                    FontWeight="SemiBold"
                    Text="{x:Bind helpers:XamlHelpers.GetMailGroupDateString(Key)}" />
            </Grid>
        </DataTemplate>

        <!--
            Thread items should not display multi select checkbox.
            We override one for thread view models, and default items should use
            what the system has by default. Overriding ListViewItem and ListViewItemPresenter styles
            are really dangerous since they are somehow messy at system level.
        -->

        <!--  Thread Item Container Style  -->
        <Style x:Key="ThreadItemContainerStyle" TargetType="ListViewItem">
            <Setter Property="FontFamily" Value="{ThemeResource ContentControlThemeFontFamily}" />
            <Setter Property="FontSize" Value="{ThemeResource ControlContentThemeFontSize}" />
            <Setter Property="Background" Value="{ThemeResource ListViewItemBackground}" />
            <Setter Property="Foreground" Value="{ThemeResource ListViewItemForeground}" />
            <Setter Property="TabNavigation" Value="Local" />
            <Setter Property="IsHoldingEnabled" Value="True" />
            <Setter Property="Padding" Value="0" />
            <Setter Property="HorizontalContentAlignment" Value="Stretch" />
            <Setter Property="VerticalContentAlignment" Value="Center" />
            <Setter Property="MinWidth" Value="{ThemeResource ListViewItemMinWidth}" />
            <Setter Property="MinHeight" Value="{ThemeResource ListViewItemMinHeight}" />
            <Setter Property="AllowDrop" Value="False" />
            <Setter Property="UseSystemFocusVisuals" Value="{StaticResource UseSystemFocusVisuals}" />
            <Setter Property="FocusVisualMargin" Value="0" />
            <Setter Property="Template">
                <Setter.Value>
                    <ControlTemplate TargetType="ListViewItem">
                        <ListViewItemPresenter
                            x:Name="Root"
                            HorizontalContentAlignment="{TemplateBinding HorizontalContentAlignment}"
                            VerticalContentAlignment="{TemplateBinding VerticalContentAlignment}"
                            CheckBoxBrush="Transparent"
                            CheckBrush="Transparent"
                            CheckMode="Overlay"
                            ContentMargin="{TemplateBinding Padding}"
                            ContentTransitions="{TemplateBinding ContentTransitions}"
                            Control.IsTemplateFocusTarget="True"
                            CornerRadius="5"
                            DisabledOpacity="{ThemeResource ListViewItemDisabledThemeOpacity}"
                            DragBackground="{ThemeResource ListViewItemDragBackground}"
                            DragForeground="{ThemeResource ListViewItemDragForeground}"
                            DragOpacity="{ThemeResource ListViewItemDragThemeOpacity}"
                            FocusBorderBrush="{ThemeResource ListViewItemFocusBorderBrush}"
                            FocusSecondaryBorderBrush="{ThemeResource ListViewItemFocusSecondaryBorderBrush}"
                            FocusVisualMargin="{TemplateBinding FocusVisualMargin}"
                            PlaceholderBackground="{ThemeResource ListViewItemPlaceholderBackground}"
                            PointerOverBackground="{ThemeResource ListViewItemBackgroundPointerOver}"
                            PointerOverForeground="{ThemeResource ListViewItemForegroundPointerOver}"
                            PressedBackground="{ThemeResource ListViewItemBackgroundPressed}"
                            ReorderHintOffset="{ThemeResource ListViewItemReorderHintThemeOffset}"
                            RevealBackground="{ThemeResource ListViewItemRevealBackground}"
                            RevealBorderBrush="{ThemeResource ListViewItemRevealBorderBrush}"
                            RevealBorderThickness="{ThemeResource ListViewItemRevealBorderThemeThickness}"
                            SelectedBackground="{ThemeResource ListViewItemBackgroundSelected}"
                            SelectedForeground="{ThemeResource ListViewItemForegroundSelected}"
                            SelectedPointerOverBackground="{ThemeResource ListViewItemBackgroundSelectedPointerOver}"
                            SelectedPressedBackground="{ThemeResource ListViewItemBackgroundSelectedPressed}"
                            SelectionCheckMarkVisualEnabled="False">
                            <VisualStateManager.VisualStateGroups>
                                <VisualStateGroup x:Name="CommonStates">
                                    <VisualState x:Name="Normal" />
                                    <VisualState x:Name="Selected" />
                                    <VisualState x:Name="PointerOver">
                                        <VisualState.Setters>
                                            <Setter Target="Root.(RevealBrush.State)" Value="PointerOver" />
                                            <Setter Target="Root.RevealBorderBrush" Value="{ThemeResource ListViewItemRevealBorderBrushPointerOver}" />
                                        </VisualState.Setters>
                                    </VisualState>
                                    <VisualState x:Name="PointerOverSelected">
                                        <VisualState.Setters>
                                            <Setter Target="Root.(RevealBrush.State)" Value="PointerOver" />
                                            <Setter Target="Root.RevealBorderBrush" Value="{ThemeResource ListViewItemRevealBorderBrushPointerOver}" />
                                        </VisualState.Setters>
                                    </VisualState>
                                    <VisualState x:Name="PointerOverPressed">
                                        <VisualState.Setters>
                                            <Setter Target="Root.(RevealBrush.State)" Value="Pressed" />
                                            <Setter Target="Root.RevealBorderBrush" Value="{ThemeResource ListViewItemRevealBorderBrushPressed}" />
                                        </VisualState.Setters>
                                    </VisualState>
                                    <VisualState x:Name="Pressed">
                                        <VisualState.Setters>
                                            <Setter Target="Root.(RevealBrush.State)" Value="Pressed" />
                                            <Setter Target="Root.RevealBorderBrush" Value="{ThemeResource ListViewItemRevealBorderBrushPressed}" />
                                        </VisualState.Setters>
                                    </VisualState>
                                    <VisualState x:Name="PressedSelected">
                                        <VisualState.Setters>
                                            <Setter Target="Root.(RevealBrush.State)" Value="Pressed" />
                                            <Setter Target="Root.RevealBorderBrush" Value="{ThemeResource ListViewItemRevealBorderBrushPressed}" />
                                        </VisualState.Setters>
                                    </VisualState>
                                </VisualStateGroup>
                                <VisualStateGroup x:Name="DisabledStates">
                                    <VisualState x:Name="Enabled" />
                                    <VisualState x:Name="Disabled">
                                        <VisualState.Setters>
                                            <Setter Target="Root.RevealBorderThickness" Value="0" />
                                        </VisualState.Setters>
                                    </VisualState>
                                </VisualStateGroup>
                            </VisualStateManager.VisualStateGroups>
                        </ListViewItemPresenter>
                    </ControlTemplate>
                </Setter.Value>
            </Setter>
        </Style>

        <!--  Mail Item Container Style Selector  -->
        <selectors:MailItemContainerStyleSelector x:Key="WinoContainerSelector" Thread="{StaticResource ThreadItemContainerStyle}" />

        <!--  Swipe Items  -->
        <!--  Left  -->
        <muxc:SwipeItems x:Key="LeftSwipeItems" Mode="Execute">
            <muxc:SwipeItem
                BehaviorOnInvoked="Close"
                Invoked="LeftSwipeItemInvoked"
                Text="{x:Bind domain:Translator.MailOperation_Delete}">
                <muxc:SwipeItem.IconSource>
                    <controls:WinoFontIconSource Icon="Delete" />
                </muxc:SwipeItem.IconSource>
                <muxc:SwipeItem.Background>
                    <LinearGradientBrush StartPoint="0,0.5" EndPoint="1,0.5">
                        <GradientStop Offset="0.0" Color="#FFF5A6A6" />
                        <GradientStop Offset="0.5" Color="#FFEF4444" />
                        <GradientStop Offset="1.0" Color="#FFF32525" />
                    </LinearGradientBrush>
                </muxc:SwipeItem.Background>
            </muxc:SwipeItem>
        </muxc:SwipeItems>

        <!--  Right  -->
        <muxc:SwipeItems x:Key="RightSwipeItems" Mode="Execute">
            <muxc:SwipeItem
                BehaviorOnInvoked="Close"
                Invoked="RightSwipeItemInvoked"
                Text="{x:Bind domain:Translator.MarkReadUnread}">
                <muxc:SwipeItem.IconSource>
                    <controls:WinoFontIconSource Icon="MarkRead" />
                </muxc:SwipeItem.IconSource>
            </muxc:SwipeItem>
        </muxc:SwipeItems>

        <!--  Single Mail Item Template  -->
        <DataTemplate x:Key="SingleMailItemTemplate" x:DataType="viewModelData:MailItemViewModel">
            <muxc:SwipeControl
                LeftItems="{StaticResource LeftSwipeItems}"
                RightItems="{StaticResource RightSwipeItems}"
                Tag="{x:Bind}">
                <controls:MailItemDisplayInformationControl
                    x:DefaultBindMode="OneWay"
                    CenterHoverAction="{Binding ElementName=root, Path=ViewModel.PreferencesService.CenterHoverAction, Mode=OneWay}"
                    ContextRequested="MailItemContextRequested"
                    DisplayMode="{Binding ElementName=root, Path=ViewModel.PreferencesService.MailItemDisplayMode, Mode=OneWay}"
                    FocusVisualMargin="8"
                    FocusVisualPrimaryBrush="{StaticResource SystemControlRevealFocusVisualBrush}"
                    FocusVisualPrimaryThickness="2"
                    FocusVisualSecondaryBrush="{StaticResource SystemControlFocusVisualSecondaryBrush}"
                    FocusVisualSecondaryThickness="1"
                    FromAddress="{x:Bind FromAddress}"
                    FromName="{x:Bind FromName}"
                    HasAttachments="{x:Bind HasAttachments}"
                    HoverActionExecutedCommand="{Binding ElementName=root, Path=ViewModel.ExecuteHoverActionCommand}"
                    IsAvatarVisible="{Binding ElementName=root, Path=ViewModel.PreferencesService.IsShowSenderPicturesEnabled, Mode=OneWay}"
                    IsCustomFocused="{x:Bind IsCustomFocused, Mode=OneWay}"
                    IsDraft="{x:Bind IsDraft, Mode=OneWay}"
                    IsFlagged="{x:Bind IsFlagged, Mode=OneWay}"
                    IsHoverActionsEnabled="{Binding ElementName=root, Path=ViewModel.PreferencesService.IsHoverActionsEnabled, Mode=OneWay}"
                    IsRead="{x:Bind IsRead, Mode=OneWay}"
                    LeftHoverAction="{Binding ElementName=root, Path=ViewModel.PreferencesService.LeftHoverAction, Mode=OneWay}"
                    MailItem="{Binding}"
                    Prefer24HourTimeFormat="{Binding ElementName=root, Path=ViewModel.PreferencesService.Prefer24HourTimeFormat, Mode=OneWay}"
                    ReceivedDate="{x:Bind CreationDate}"
                    RightHoverAction="{Binding ElementName=root, Path=ViewModel.PreferencesService.RightHoverAction, Mode=OneWay}"
                    ShowPreviewText="{Binding ElementName=root, Path=ViewModel.PreferencesService.IsShowPreviewEnabled, Mode=OneWay}"
                    Snippet="{x:Bind PreviewText}"
                    Subject="{x:Bind Subject}" />
            </muxc:SwipeControl>
        </DataTemplate>

        <!--  Single Mail Item Template for Threads  -->
        <DataTemplate x:Key="ThreadSingleMailItemTemplate" x:DataType="viewModelData:MailItemViewModel">
            <muxc:SwipeControl
                LeftItems="{StaticResource LeftSwipeItems}"
                RightItems="{StaticResource RightSwipeItems}"
                Tag="{x:Bind}">
                <controls:MailItemDisplayInformationControl
                    x:DefaultBindMode="OneWay"
                    CenterHoverAction="{Binding ElementName=root, Path=ViewModel.PreferencesService.CenterHoverAction, Mode=OneWay}"
                    ContextRequested="MailItemContextRequested"
                    DisplayMode="{Binding ElementName=root, Path=ViewModel.PreferencesService.MailItemDisplayMode, Mode=OneWay}"
                    FocusVisualMargin="8"
                    FocusVisualPrimaryBrush="{StaticResource SystemControlRevealFocusVisualBrush}"
                    FocusVisualPrimaryThickness="2"
                    FocusVisualSecondaryBrush="{StaticResource SystemControlFocusVisualSecondaryBrush}"
                    FocusVisualSecondaryThickness="1"
                    FromAddress="{x:Bind FromAddress}"
                    FromName="{x:Bind FromName}"
                    HasAttachments="{x:Bind HasAttachments}"
                    HoverActionExecutedCommand="{Binding ElementName=root, Path=ViewModel.ExecuteHoverActionCommand}"
                    IsAvatarVisible="{Binding ElementName=root, Path=ViewModel.PreferencesService.IsShowSenderPicturesEnabled, Mode=OneWay}"
                    IsCustomFocused="{x:Bind IsCustomFocused, Mode=OneWay}"
                    IsDraft="{x:Bind IsDraft, Mode=OneWay}"
                    IsFlagged="{x:Bind IsFlagged, Mode=OneWay}"
                    IsHoverActionsEnabled="{Binding ElementName=root, Path=ViewModel.PreferencesService.IsHoverActionsEnabled, Mode=OneWay}"
                    IsRead="{x:Bind IsRead, Mode=OneWay}"
                    LeftHoverAction="{Binding ElementName=root, Path=ViewModel.PreferencesService.LeftHoverAction, Mode=OneWay}"
                    MailItem="{Binding}"
                    Prefer24HourTimeFormat="{Binding ElementName=root, Path=ViewModel.PreferencesService.Prefer24HourTimeFormat, Mode=OneWay}"
                    ReceivedDate="{x:Bind CreationDate}"
                    RightHoverAction="{Binding ElementName=root, Path=ViewModel.PreferencesService.RightHoverAction, Mode=OneWay}"
                    ShowPreviewText="{Binding ElementName=root, Path=ViewModel.PreferencesService.IsShowPreviewEnabled, Mode=OneWay}"
                    Snippet="{x:Bind PreviewText}"
                    Subject="{x:Bind Subject}" />
            </muxc:SwipeControl>
        </DataTemplate>

        <!--  Mail Item Content Selector  -->
        <selectors:MailItemDisplaySelector x:Key="MailItemDisplaySelector" SingleMailItemTemplate="{StaticResource SingleMailItemTemplate}">
            <selectors:MailItemDisplaySelector.ThreadMailItemTemplate>
                <DataTemplate x:DataType="viewModelData:ThreadMailItemViewModel">
                    <muxc:Expander
                        x:Name="ThreadExpander"
                        HorizontalAlignment="Stretch"
                        HorizontalContentAlignment="Stretch"
                        BackgroundSizing="InnerBorderEdge"
                        BorderThickness="0"
                        IsExpanded="{x:Bind IsThreadExpanded, Mode=TwoWay}">
                        <muxc:Expander.Header>
                            <controls:MailItemDisplayInformationControl
                                x:DefaultBindMode="OneWay"
                                Background="Transparent"
                                BorderThickness="0"
                                CanDrag="True"
                                CenterHoverAction="{Binding ElementName=root, Path=ViewModel.PreferencesService.CenterHoverAction, Mode=OneWay}"
                                ConnectedExpander="{Binding ElementName=ThreadExpander}"
                                ContextRequested="MailItemContextRequested"
                                DisplayMode="{Binding ElementName=root, Path=ViewModel.PreferencesService.MailItemDisplayMode, Mode=OneWay}"
                                DragStarting="ThreadHeaderDragStart"
                                DropCompleted="ThreadHeaderDragFinished"
                                FromAddress="{x:Bind FromAddress}"
                                FromName="{x:Bind FromName}"
                                HasAttachments="{x:Bind HasAttachments}"
                                HoverActionExecutedCommand="{Binding ElementName=root, Path=ViewModel.ExecuteHoverActionCommand}"
                                IsAvatarVisible="{Binding ElementName=root, Path=ViewModel.PreferencesService.IsShowSenderPicturesEnabled, Mode=OneWay}"
                                IsDraft="{x:Bind IsDraft}"
                                IsFlagged="{x:Bind IsFlagged}"
                                IsHitTestVisible="True"
                                IsHoverActionsEnabled="{Binding ElementName=root, Path=ViewModel.PreferencesService.IsHoverActionsEnabled, Mode=OneWay}"
                                IsRead="{x:Bind IsRead}"
                                LeftHoverAction="{Binding ElementName=root, Path=ViewModel.PreferencesService.LeftHoverAction, Mode=OneWay}"
                                MailItem="{Binding}"
                                Prefer24HourTimeFormat="{Binding ElementName=root, Path=ViewModel.PreferencesService.Prefer24HourTimeFormat, Mode=OneWay}"
                                ReceivedDate="{x:Bind CreationDate}"
                                RightHoverAction="{Binding ElementName=root, Path=ViewModel.PreferencesService.RightHoverAction, Mode=OneWay}"
                                ShowPreviewText="{Binding ElementName=root, Path=ViewModel.PreferencesService.IsShowPreviewEnabled, Mode=OneWay}"
                                Snippet="{x:Bind PreviewText}"
                                Subject="{x:Bind Subject}" />
                        </muxc:Expander.Header>
                        <muxc:Expander.Content>
                            <listview:WinoListView
                                x:Name="ThreadItemsList"
                                ui:ListViewExtensions.ItemContainerStretchDirection="Horizontal"
                                IsThreadListView="True"
                                ItemTemplate="{StaticResource ThreadSingleMailItemTemplate}"
                                ItemsSource="{x:Bind ThreadItems}"
                                ProcessKeyboardAccelerators="ProcessMailItemKeyboardAccelerator"
                                ScrollViewer.VerticalScrollBarVisibility="Hidden">
                                <ListView.ItemContainerTransitions>
                                    <TransitionCollection>
                                        <EdgeUIThemeTransition />
                                    </TransitionCollection>
                                </ListView.ItemContainerTransitions>
                            </listview:WinoListView>
                        </muxc:Expander.Content>
                    </muxc:Expander>
                </DataTemplate>
            </selectors:MailItemDisplaySelector.ThreadMailItemTemplate>
        </selectors:MailItemDisplaySelector>

        <SolidColorBrush x:Key="ButtonBackgroundDisabled">Transparent</SolidColorBrush>

        <Style
            x:Key="TopCommandBarButtonStyle"
            BasedOn="{StaticResource DefaultButtonStyle}"
            TargetType="Button">
            <Setter Property="Background" Value="Transparent" />
            <Setter Property="BorderThickness" Value="0" />
            <Setter Property="VerticalAlignment" Value="Center" />
            <Setter Property="HorizontalAlignment" Value="Stretch" />
            <Setter Property="Padding" Value="12" />
        </Style>

        <Style
            x:Key="TopCommandBarToggleButtonStyle"
            BasedOn="{StaticResource DefaultToggleButtonStyle}"
            TargetType="ToggleButton">
            <Setter Property="Background" Value="Transparent" />
            <Setter Property="BorderThickness" Value="0" />
            <Setter Property="VerticalAlignment" Value="Center" />
            <Setter Property="HorizontalAlignment" Value="Stretch" />
            <Setter Property="Padding" Value="12" />
        </Style>
    </Page.Resources>

    <wino:BasePage.ShellContent>
<<<<<<< HEAD
        <AutoSuggestBox
            x:Name="SearchBar"
            VerticalAlignment="Center"
            BorderBrush="Transparent"
            GotFocus="SearchBoxFocused"
            IsFocusEngagementEnabled="False"
            IsTabStop="False"
            LostFocus="SearchBarUnfocused"
            PlaceholderText="{x:Bind domain:Translator.SearchBarPlaceholder}"
            QueryIcon="Find"
            TabIndex="1000"
            Text="{x:Bind ViewModel.SearchQuery, Mode=TwoWay}"
            TextChanged="SearchBar_TextChanged">
            <i:Interaction.Behaviors>
                <ic:EventTriggerBehavior EventName="QuerySubmitted">
                    <ic:InvokeCommandAction Command="{x:Bind ViewModel.PerformSearchCommand}" />
                </ic:EventTriggerBehavior>
            </i:Interaction.Behaviors>
        </AutoSuggestBox>
=======
        <Grid>
            <!--  Hidden focus receiver...  -->
            <TextBox
                Visibility="Collapsed"
                Opacity="0"
                Grid.Column="1"
                VerticalAlignment="Bottom"
                HorizontalAlignment="Right" />

            <AutoSuggestBox
                x:Name="SearchBar"
                Margin="0,0,8,0"
                VerticalAlignment="Center"
                BorderBrush="Transparent"
                GotFocus="SearchBoxFocused"
                LostFocus="SearchBarUnfocused"
                PlaceholderText="{x:Bind domain:Translator.SearchBarPlaceholder}"
                QueryIcon="Find"
                TextChanged="SearchBar_TextChanged"
                Text="{x:Bind ViewModel.SearchQuery, Mode=TwoWay}">
                <i:Interaction.Behaviors>
                    <ic:EventTriggerBehavior EventName="QuerySubmitted">
                        <ic:InvokeCommandAction Command="{x:Bind ViewModel.PerformSearchCommand}" />
                    </ic:EventTriggerBehavior>
                </i:Interaction.Behaviors>
            </AutoSuggestBox>
        </Grid>

>>>>>>> 438b2567
    </wino:BasePage.ShellContent>

    <Grid x:Name="RootGrid">
        <Grid.ColumnDefinitions>
            <ColumnDefinition
                x:Name="ReaderColumn"
                Width="*"
                MaxWidth="{x:Bind ViewModel.StatePersistanceService.MailListPaneLength, Mode=OneWay}" />
            <ColumnDefinition x:Name="RendererColumn" Width="*" />
        </Grid.ColumnDefinitions>

        <!--  Mail Items  -->
        <Border
            x:Name="ReaderGridContainer"
            Grid.Column="0"
            Margin="0,0,0,7"
            Padding="5,0,0,0"
            Background="{ThemeResource WinoContentZoneBackgroud}"
            BorderBrush="{StaticResource CardStrokeColorDefaultBrush}"
            BorderThickness="1"
            CornerRadius="7">
            <Grid x:Name="ReaderGrid">
                <Grid.RowDefinitions>
                    <RowDefinition Height="Auto" />
                    <RowDefinition Height="Auto" />
                    <RowDefinition Height="*" />
                </Grid.RowDefinitions>

<<<<<<< HEAD
                <!--  Top Area  -->
=======
                <!--  Top Commands  -->
                <Grid
                    Grid.Row="0"
                    Padding="2,0"
                    Background="{ThemeResource ApplicationPageBackgroundThemeBrush}"
                    CornerRadius="8">
                    <Grid.RowDefinitions>
                        <RowDefinition Height="48" />
                        <RowDefinition Height="2" />
                    </Grid.RowDefinitions>

                    <!--  Commands  -->
                    <Grid>
                        <Grid.ColumnDefinitions>
                            <ColumnDefinition Width="*" />
                            <ColumnDefinition Width="*" />
                            <ColumnDefinition Width="Auto" />
                            <ColumnDefinition Width="*" />
                            <ColumnDefinition Width="*" />
                            <ColumnDefinition Width="*" />
                            <ColumnDefinition Width="*" />
                        </Grid.ColumnDefinitions>

                        <Button
                            Style="{StaticResource TopCommandBarButtonStyle}"
                            Command="{x:Bind ViewModel.SyncFolderCommand}"
                            IsEnabled="{x:Bind ViewModel.CanSynchronize, Mode=OneWay}">
                            <Button.Content>
                                <controls:WinoFontIcon Icon="Sync" FontSize="16" />
                            </Button.Content>
                        </Button>

                        <ToggleButton
                            x:Name="SelectionModeToggle"
                            Grid.Column="1"
                            Style="{StaticResource TopCommandBarToggleButtonStyle}"
                            Checked="SelectionModeToggleChecked"
                            Unchecked="SelectionModeToggleUnchecked">
                            <ToggleButton.Content>
                                <controls:WinoFontIcon FontSize="18" Icon="MultiSelect" />
                            </ToggleButton.Content>
                        </ToggleButton>

                        <AppBarSeparator Grid.Column="2" Margin="2,0" />

                        <Button
                            x:Name="ArchiveAppBarButton"
                            Grid.Column="3"
                            x:Load="{x:Bind helpers:XamlHelpers.ReverseBoolConverter(ViewModel.IsArchiveSpecialFolder), Mode=OneWay}"
                            Style="{StaticResource TopCommandBarButtonStyle}"
                            Command="{x:Bind ViewModel.MailOperationCommand}"
                            IsEnabled="{x:Bind ViewModel.HasSelectedItems, Mode=OneWay}"
                            ToolTipService.ToolTip="{x:Bind domain:Translator.MailOperation_Archive}">
                            <Button.Content>
                                <controls:WinoFontIcon FontSize="18" Icon="Archive" />
                            </Button.Content>
                            <Button.CommandParameter>
                                <enums:MailOperation>Archive</enums:MailOperation>
                            </Button.CommandParameter>
                        </Button>

                        <Button
                            x:Name="UnarchiveAppBarButton"
                            Grid.Column="3"
                            x:Load="{x:Bind ViewModel.IsArchiveSpecialFolder, Mode=OneWay}"
                            Style="{StaticResource TopCommandBarButtonStyle}"
                            Command="{x:Bind ViewModel.MailOperationCommand}"
                            IsEnabled="{x:Bind ViewModel.HasSelectedItems, Mode=OneWay}"
                            ToolTipService.ToolTip="{x:Bind domain:Translator.MailOperation_Unarchive}">
                            <Button.Content>
                                <controls:WinoFontIcon FontSize="18" Icon="UnArchive" />
                            </Button.Content>
                            <Button.CommandParameter>
                                <enums:MailOperation>UnArchive</enums:MailOperation>
                            </Button.CommandParameter>
                        </Button>

                        <Button
                            Grid.Column="4"
                            Style="{StaticResource TopCommandBarButtonStyle}"
                            Command="{x:Bind ViewModel.MailOperationCommand}"
                            IsEnabled="{x:Bind ViewModel.HasSelectedItems, Mode=OneWay}"
                            ToolTipService.ToolTip="{x:Bind domain:Translator.MailOperation_Delete}">
                            <Button.CommandParameter>
                                <enums:MailOperation>SoftDelete</enums:MailOperation>
                            </Button.CommandParameter>
                            <Button.Content>
                                <controls:WinoFontIcon FontSize="18" Icon="Delete" />
                            </Button.Content>
                        </Button>

                        <Button
                            x:Name="MoveButtonAppBarButton"
                            Grid.Column="5"
                            Command="{x:Bind ViewModel.MailOperationCommand}"
                            IsEnabled="{x:Bind ViewModel.HasSelectedItems, Mode=OneWay}"
                            Style="{StaticResource TopCommandBarButtonStyle}"
                            ToolTipService.ToolTip="{x:Bind domain:Translator.MailOperation_Move}">
                            <Button.CommandParameter>
                                <enums:MailOperation>Move</enums:MailOperation>
                            </Button.CommandParameter>
                            <Button.Content>
                                <controls:WinoFontIcon FontSize="18" Icon="Move" />
                            </Button.Content>
                        </Button>

                        <Button
                            Grid.Column="6"
                            Style="{StaticResource TopCommandBarButtonStyle}"
                            IsEnabled="{x:Bind ViewModel.HasSelectedItems, Mode=OneWay}">
                            <Button.Content>
                                <controls:WinoFontIcon FontSize="20" Icon="More" />
                            </Button.Content>
                            <Button.Flyout>
                                <MenuFlyout AreOpenCloseAnimationsEnabled="False" Placement="BottomEdgeAlignedLeft">
                                    <MenuFlyoutItem Command="{x:Bind ViewModel.MailOperationCommand}" Text="{x:Bind domain:Translator.MailOperation_SetFlag}">
                                        <MenuFlyoutItem.CommandParameter>
                                            <enums:MailOperation>SetFlag</enums:MailOperation>
                                        </MenuFlyoutItem.CommandParameter>
                                        <MenuFlyoutItem.Icon>
                                            <controls:WinoFontIcon Icon="Flag" />
                                        </MenuFlyoutItem.Icon>
                                    </MenuFlyoutItem>
                                    <MenuFlyoutItem Command="{x:Bind ViewModel.MailOperationCommand}" Text="{x:Bind domain:Translator.MailOperation_ClearFlag}">
                                        <MenuFlyoutItem.CommandParameter>
                                            <enums:MailOperation>ClearFlag</enums:MailOperation>
                                        </MenuFlyoutItem.CommandParameter>
                                        <MenuFlyoutItem.Icon>
                                            <controls:WinoFontIcon Icon="ClearFlag" />
                                        </MenuFlyoutItem.Icon>
                                    </MenuFlyoutItem>
                                    <MenuFlyoutItem Command="{x:Bind ViewModel.MailOperationCommand}" Text="{x:Bind domain:Translator.MailOperation_MarkAsRead}">
                                        <MenuFlyoutItem.CommandParameter>
                                            <enums:MailOperation>MarkAsRead</enums:MailOperation>
                                        </MenuFlyoutItem.CommandParameter>
                                        <MenuFlyoutItem.Icon>
                                            <controls:WinoFontIcon Icon="MarkRead" />
                                        </MenuFlyoutItem.Icon>
                                    </MenuFlyoutItem>
                                    <MenuFlyoutItem Command="{x:Bind ViewModel.MailOperationCommand}" Text="{x:Bind domain:Translator.MailOperation_MarkAsUnread}">
                                        <MenuFlyoutItem.CommandParameter>
                                            <enums:MailOperation>MarkAsUnread</enums:MailOperation>
                                        </MenuFlyoutItem.CommandParameter>
                                        <MenuFlyoutItem.Icon>
                                            <controls:WinoFontIcon Icon="MarkUnread" />
                                        </MenuFlyoutItem.Icon>
                                    </MenuFlyoutItem>
                                </MenuFlyout>
                            </Button.Flyout>
                        </Button>
                    </Grid>

                    <muxc:ProgressBar
                        x:Name="LoadingProgressBar"
                        Grid.Row="1"
                        IsIndeterminate="True"
                        x:Load="{x:Bind ViewModel.IsInitializingFolder, Mode=OneWay}" />
                </Grid>

                <!--  Pivot + Sync + Multi Select  -->
>>>>>>> 438b2567
                <Grid
                    Padding="6"
                    CornerRadius="8"
                    RowSpacing="4">
                    <Grid.RowDefinitions>
                        <RowDefinition Height="Auto" />
                        <RowDefinition Height="*" />
                    </Grid.RowDefinitions>

                    <!--  Top Commands  -->
                    <Grid
                        Grid.Row="0"
                        Padding="4"
                        Background="{ThemeResource ApplicationPageBackgroundThemeBrush}"
                        CornerRadius="8">
                        <!--  Commands  -->
                        <Grid.ColumnDefinitions>
                            <ColumnDefinition Width="*" />
                            <ColumnDefinition Width="*" />
                            <ColumnDefinition Width="Auto" />
                            <ColumnDefinition Width="*" />
                            <ColumnDefinition Width="*" />
                            <ColumnDefinition Width="*" />
                            <ColumnDefinition Width="*" />
                        </Grid.ColumnDefinitions>

                        <Button
                            Command="{x:Bind ViewModel.SyncFolderCommand}"
                            IsEnabled="{x:Bind ViewModel.CanSynchronize, Mode=OneWay}"
                            Style="{StaticResource TopCommandBarButtonStyle}">
                            <Button.Content>
                                <controls:WinoFontIcon FontSize="16" Icon="Sync" />
                            </Button.Content>
                        </Button>

                        <ToggleButton
                            x:Name="SelectionModeToggle"
                            Grid.Column="1"
                            Checked="SelectionModeToggleChecked"
                            Style="{StaticResource TopCommandBarToggleButtonStyle}"
                            Unchecked="SelectionModeToggleUnchecked">
                            <ToggleButton.Content>
                                <controls:WinoFontIcon FontSize="18" Icon="MultiSelect" />
                            </ToggleButton.Content>
                        </ToggleButton>

                        <AppBarSeparator Grid.Column="2" Margin="2,0" />

                        <Button
                            x:Name="ArchiveAppBarButton"
                            Grid.Column="3"
                            x:Load="{x:Bind helpers:XamlHelpers.ReverseBoolConverter(ViewModel.IsArchiveSpecialFolder), Mode=OneWay}"
                            Command="{x:Bind ViewModel.MailOperationCommand}"
                            IsEnabled="{x:Bind ViewModel.HasSelectedItems, Mode=OneWay}"
                            Style="{StaticResource TopCommandBarButtonStyle}"
                            ToolTipService.ToolTip="{x:Bind domain:Translator.MailOperation_Archive}">
                            <Button.Content>
                                <controls:WinoFontIcon FontSize="18" Icon="Archive" />
                            </Button.Content>
                            <Button.CommandParameter>
                                <enums:MailOperation>Archive</enums:MailOperation>
                            </Button.CommandParameter>
                        </Button>

                        <Button
                            x:Name="UnarchiveAppBarButton"
                            Grid.Column="3"
                            x:Load="{x:Bind ViewModel.IsArchiveSpecialFolder, Mode=OneWay}"
                            Command="{x:Bind ViewModel.MailOperationCommand}"
                            IsEnabled="{x:Bind ViewModel.HasSelectedItems, Mode=OneWay}"
                            Style="{StaticResource TopCommandBarButtonStyle}"
                            ToolTipService.ToolTip="{x:Bind domain:Translator.MailOperation_Unarchive}">
                            <Button.Content>
                                <controls:WinoFontIcon FontSize="18" Icon="UnArchive" />
                            </Button.Content>
                            <Button.CommandParameter>
                                <enums:MailOperation>UnArchive</enums:MailOperation>
                            </Button.CommandParameter>
                        </Button>

                        <Button
                            Grid.Column="4"
                            Command="{x:Bind ViewModel.MailOperationCommand}"
                            IsEnabled="{x:Bind ViewModel.HasSelectedItems, Mode=OneWay}"
                            Style="{StaticResource TopCommandBarButtonStyle}"
                            ToolTipService.ToolTip="{x:Bind domain:Translator.MailOperation_Delete}">
                            <Button.CommandParameter>
                                <enums:MailOperation>SoftDelete</enums:MailOperation>
                            </Button.CommandParameter>
                            <Button.Content>
                                <controls:WinoFontIcon FontSize="18" Icon="Delete" />
                            </Button.Content>
                        </Button>

                        <Button
                            x:Name="MoveButtonAppBarButton"
                            Grid.Column="5"
                            Command="{x:Bind ViewModel.MailOperationCommand}"
                            IsEnabled="{x:Bind ViewModel.HasSelectedItems, Mode=OneWay}"
                            Style="{StaticResource TopCommandBarButtonStyle}"
                            ToolTipService.ToolTip="{x:Bind domain:Translator.MailOperation_Move}">
                            <Button.CommandParameter>
                                <enums:MailOperation>Move</enums:MailOperation>
                            </Button.CommandParameter>
                            <Button.Content>
                                <controls:WinoFontIcon FontSize="18" Icon="Move" />
                            </Button.Content>
                        </Button>

                        <Button
                            Grid.Column="6"
                            IsEnabled="{x:Bind ViewModel.HasSelectedItems, Mode=OneWay}"
                            Style="{StaticResource TopCommandBarButtonStyle}">
                            <Button.Content>
                                <controls:WinoFontIcon FontSize="20" Icon="More" />
                            </Button.Content>
                            <Button.Flyout>
                                <MenuFlyout AreOpenCloseAnimationsEnabled="False" Placement="BottomEdgeAlignedLeft">
                                    <MenuFlyoutItem Command="{x:Bind ViewModel.MailOperationCommand}" Text="{x:Bind domain:Translator.MailOperation_SetFlag}">
                                        <MenuFlyoutItem.CommandParameter>
                                            <enums:MailOperation>SetFlag</enums:MailOperation>
                                        </MenuFlyoutItem.CommandParameter>
                                        <MenuFlyoutItem.Icon>
                                            <controls:WinoFontIcon Icon="Flag" />
                                        </MenuFlyoutItem.Icon>
                                    </MenuFlyoutItem>
                                    <MenuFlyoutItem Command="{x:Bind ViewModel.MailOperationCommand}" Text="{x:Bind domain:Translator.MailOperation_ClearFlag}">
                                        <MenuFlyoutItem.CommandParameter>
                                            <enums:MailOperation>ClearFlag</enums:MailOperation>
                                        </MenuFlyoutItem.CommandParameter>
                                        <MenuFlyoutItem.Icon>
                                            <controls:WinoFontIcon Icon="ClearFlag" />
                                        </MenuFlyoutItem.Icon>
                                    </MenuFlyoutItem>
                                    <MenuFlyoutItem Command="{x:Bind ViewModel.MailOperationCommand}" Text="{x:Bind domain:Translator.MailOperation_MarkAsRead}">
                                        <MenuFlyoutItem.CommandParameter>
                                            <enums:MailOperation>MarkAsRead</enums:MailOperation>
                                        </MenuFlyoutItem.CommandParameter>
                                        <MenuFlyoutItem.Icon>
                                            <controls:WinoFontIcon Icon="MarkRead" />
                                        </MenuFlyoutItem.Icon>
                                    </MenuFlyoutItem>
                                    <MenuFlyoutItem Command="{x:Bind ViewModel.MailOperationCommand}" Text="{x:Bind domain:Translator.MailOperation_MarkAsUnread}">
                                        <MenuFlyoutItem.CommandParameter>
                                            <enums:MailOperation>MarkAsUnread</enums:MailOperation>
                                        </MenuFlyoutItem.CommandParameter>
                                        <MenuFlyoutItem.Icon>
                                            <controls:WinoFontIcon Icon="MarkUnread" />
                                        </MenuFlyoutItem.Icon>
                                    </MenuFlyoutItem>
                                </MenuFlyout>
                            </Button.Flyout>
                        </Button>
                    </Grid>

                    <!--  Pivot + Sync + Multi Select  -->
                    <Grid
                        Grid.Row="1"
                        Margin="0,0,0,5"
                        Visibility="{x:Bind helpers:XamlHelpers.ReverseBoolToVisibilityConverter(ViewModel.IsInSearchMode), Mode=OneWay}">
                        <Grid.ColumnDefinitions>
                            <ColumnDefinition Width="Auto" />
                            <ColumnDefinition Width="*" />
                            <ColumnDefinition Width="Auto" />
                        </Grid.ColumnDefinitions>
                        <Grid.RowDefinitions>
                            <RowDefinition Height="Auto" />
                            <RowDefinition Height="Auto" />
                        </Grid.RowDefinitions>

                        <!--  Select All Checkbox  -->
                        <CheckBox
                            x:Name="SelectAllCheckbox"
                            Grid.Row="1"
                            MinWidth="0"
                            Margin="8,0,0,0"
                            VerticalAlignment="Center"
                            Canvas.ZIndex="100"
                            Checked="SelectAllCheckboxChecked"
                            Unchecked="SelectAllCheckboxUnchecked"
                            Visibility="{x:Bind helpers:XamlHelpers.IsSelectionModeMultiple(MailListView.SelectionMode), Mode=OneWay}" />

                        <!--  Folders  -->
                        <controls:WinoPivotControl
                            x:Name="WinoPivot"
                            Grid.Row="1"
                            Grid.Column="1"
                            HorizontalAlignment="Left"
                            VerticalAlignment="Center"
                            DataTemplate="{StaticResource FolderPivotTemplate}"
                            ItemsSource="{x:Bind ViewModel.PivotFolders, Mode=OneWay}"
                            SelectedItem="{x:Bind ViewModel.SelectedFolderPivot, Mode=TwoWay}"
                            SelectionChanged="FolderPivotChanged"
                            SelectorPipeColor="{ThemeResource NavigationViewSelectionIndicatorForeground}" />

                        <!--  Filtering  -->
                        <muxc:DropDownButton
                            Grid.Row="1"
                            Grid.Column="2"
                            Content="{x:Bind ViewModel.SelectedFilterOption.Title, Mode=OneWay}"
                            ToolTipService.ToolTip="Filter">
                            <muxc:DropDownButton.Flyout>
                                <menuflyouts:FilterMenuFlyout
                                    x:Name="FilterMenuFlyout"
                                    AreOpenCloseAnimationsEnabled="True"
                                    FilterOptions="{x:Bind ViewModel.FilterOptions, Mode=OneTime}"
                                    Placement="Bottom"
                                    SelectedFilterChangedCommand="{x:Bind ViewModel.SelectedFilterChangedCommand}"
                                    SelectedFilterOption="{x:Bind ViewModel.SelectedFilterOption, Mode=TwoWay}"
                                    SelectedSortingOption="{x:Bind ViewModel.SelectedSortingOption, Mode=TwoWay}"
                                    SelectedSortingOptionChangedCommand="{x:Bind ViewModel.SelectedSortingChangedCommand}"
                                    SortingOptions="{x:Bind ViewModel.SortingOptions, Mode=OneTime}" />
                            </muxc:DropDownButton.Flyout>
                        </muxc:DropDownButton>

                        <muxc:InfoBar
                            Title="{x:Bind domain:Translator.InfoBarTitle_SynchronizationDisabledFolder}"
                            Grid.Row="0"
                            Grid.ColumnSpan="3"
                            IsClosable="True"
                            IsOpen="{x:Bind ViewModel.IsFolderSynchronizationEnabled, Converter={StaticResource ReverseBooleanConverter}, Mode=OneWay}"
                            Message="{x:Bind domain:Translator.InfoBarMessage_SynchronizationDisabledFolder}"
                            Severity="Informational">
                            <muxc:InfoBar.ActionButton>
                                <Button Command="{x:Bind ViewModel.EnableFolderSynchronizationCommand}" Content="Enable" />
                            </muxc:InfoBar.ActionButton>
                        </muxc:InfoBar>
                    </Grid>
                </Grid>

                <!--  No items createria  -->
                <StackPanel
                    x:Name="NoItemsPanel"
                    Grid.Row="2"
                    Grid.RowSpan="3"
                    HorizontalAlignment="Stretch"
                    VerticalAlignment="Center"
                    Spacing="10">

                    <Viewbox
                        Width="48"
                        Opacity="0.4"
                        Visibility="{x:Bind ViewModel.IsEmpty, Mode=OneWay}">
                        <Path Data="M252,960C227,960 203.083,954.917 180.25,944.75C157.417,934.583 137.417,920.917 120.25,903.75C103.083,886.583 89.4167,866.583 79.25,843.75C69.0833,820.917 64,797 64,772L64,252C64,227 69.0833,203.083 79.25,180.25C89.4167,157.417 103.083,137.417 120.25,120.25C137.417,103.083 157.417,89.4167 180.25,79.25C203.083,69.0834 227,64.0001 252,64L772,64C797,64.0001 820.917,69.0834 843.75,79.25C866.583,89.4167 886.583,103.083 903.75,120.25C920.917,137.417 934.583,157.417 944.75,180.25C954.917,203.083 960,227 960,252L960,772C960,797 954.917,820.917 944.75,843.75C934.583,866.583 920.917,886.583 903.75,903.75C886.583,920.917 866.583,934.583 843.75,944.75C820.917,954.917 797,960 772,960ZM770.5,896C787.167,896 803.083,892.583 818.25,885.75C833.417,878.917 846.75,869.75 858.25,858.25C869.75,846.75 878.917,833.417 885.75,818.25C892.583,803.083 896,787.167 896,770.5L896,253.5C896,236.833 892.583,220.917 885.75,205.75C878.917,190.583 869.75,177.25 858.25,165.75C846.75,154.25 833.417,145.083 818.25,138.25C803.083,131.417 787.167,128 770.5,128L253.5,128C236.833,128 220.917,131.417 205.75,138.25C190.583,145.083 177.25,154.25 165.75,165.75C154.25,177.25 145.083,190.583 138.25,205.75C131.417,220.917 128,236.833 128,253.5L128,770.5C128,787.167 131.417,803.083 138.25,818.25C145.083,833.417 154.25,846.75 165.75,858.25C177.25,869.75 190.583,878.917 205.75,885.75C220.917,892.583 236.833,896 253.5,896ZM559,604.5C541.667,616.833 523.417,625.833 504.25,631.5C485.083,637.167 465,640 444,640C418,640 393.583,634.833 370.75,624.5C347.917,614.167 328,600.167 311,582.5C294,564.833 280.583,544.417 270.75,521.25C260.917,498.083 256,473.667 256,448C256,421.333 261,396.333 271,373C281,349.667 294.667,329.333 312,312C329.333,294.667 349.667,281 373,271C396.333,261 421.333,256 448,256C473.667,256 498.083,260.917 521.25,270.75C544.417,280.583 564.833,294 582.5,311C600.167,328 614.167,347.917 624.5,370.75C634.833,393.583 640,418 640,444C640,465 637.167,485.083 631.5,504.25C625.833,523.417 616.833,541.667 604.5,559L758.5,713.5C764.833,719.833 768,727.333 768,736C768,744.667 764.833,752.167 758.5,758.5C752.167,764.833 744.667,768 736,768C727.333,768 719.833,764.833 713.5,758.5ZM576,448L576,445.5C576,428.167 572.5,411.917 565.5,396.75C558.5,381.583 549.167,368.333 537.5,357C525.833,345.667 512.25,336.667 496.75,330C481.25,323.333 465,320 448,320C430.333,320 413.75,323.417 398.25,330.25C382.75,337.083 369.25,346.25 357.75,357.75C346.25,369.25 337.083,382.833 330.25,398.5C323.417,414.167 320,430.667 320,448C320,465.667 323.417,482.25 330.25,497.75C337.083,513.25 346.25,526.75 357.75,538.25C369.25,549.75 382.75,558.917 398.25,565.75C413.75,572.583 430.333,576 448,576C465.333,576 481.833,572.583 497.5,565.75C513.167,558.917 526.75,549.75 538.25,538.25C549.75,526.75 558.917,513.25 565.75,497.75C572.583,482.25 576,465.667 576,448Z" Fill="{ThemeResource InformationBrush}" />
                    </Viewbox>

                    <TextBlock
                        HorizontalAlignment="Center"
                        FontSize="20"
                        FontWeight="ExtraLight"
                        Foreground="{ThemeResource InformationBrush}"
                        Opacity="0.4"
                        Text="{x:Bind domain:Translator.NoMessageCrieteria}"
                        Visibility="{x:Bind ViewModel.IsCriteriaFailed, Mode=OneWay}" />

                    <TextBlock
                        HorizontalAlignment="Center"
                        FontSize="20"
                        FontWeight="ExtraLight"
                        Foreground="{ThemeResource InformationBrush}"
                        Opacity="0.4"
                        Text="{x:Bind domain:Translator.NoMessageEmptyFolder}"
                        Visibility="{x:Bind ViewModel.IsFolderEmpty, Mode=OneWay}" />

                    <muxc:ProgressRing
                        x:Name="LoadingProgressIndicator"
                        Grid.Row="2"
                        HorizontalAlignment="Center"
                        VerticalAlignment="Center"
                        x:Load="{x:Bind ViewModel.IsProgressRing, Mode=OneWay}"
                        Canvas.ZIndex="999" />
                </StackPanel>

                <!--  Mail Items  -->
                <muxc:RefreshContainer
                    Grid.Row="2"
                    RefreshRequested="PullToRefreshRequested"
                    Visibility="{x:Bind ViewModel.IsEmpty, Converter={StaticResource ReverseBooleanToVisibilityConverter}, Mode=OneWay}">
                    <SemanticZoom x:Name="SemanticZoomContainer" CanChangeViews="{x:Bind ViewModel.PreferencesService.IsSemanticZoomEnabled, Mode=OneWay}">
                        <SemanticZoom.ZoomedInView>
                            <listview:WinoListView
                                x:Name="MailListView"
                                HorizontalContentAlignment="Stretch"
                                ui:ListViewExtensions.ItemContainerStretchDirection="Horizontal"
                                ItemContainerStyleSelector="{StaticResource WinoContainerSelector}"
                                ItemDeletedCommand="{x:Bind ViewModel.MailOperationCommand}"
                                ItemTemplateSelector="{StaticResource MailItemDisplaySelector}"
                                ItemsSource="{x:Bind MailCollectionViewSource.View, Mode=OneWay}"
                                LoadMoreCommand="{x:Bind ViewModel.LoadMoreItemsCommand}"
                                ProcessKeyboardAccelerators="ProcessMailItemKeyboardAccelerator"
                                ScrollViewer.VerticalScrollBarVisibility="Auto">
                                <ListView.ItemContainerTransitions>
                                    <TransitionCollection>
                                        <AddDeleteThemeTransition />
                                    </TransitionCollection>
                                </ListView.ItemContainerTransitions>
                                <ListView.ItemsPanel>
                                    <ItemsPanelTemplate>
                                        <ItemsStackPanel AreStickyGroupHeadersEnabled="True" />
                                    </ItemsPanelTemplate>
                                </ListView.ItemsPanel>
                                <ListView.Resources>
                                    <ResourceDictionary>
                                        <Style BasedOn="{StaticResource MailListHeaderStyle}" TargetType="ListViewHeaderItem" />
                                    </ResourceDictionary>
                                </ListView.Resources>
                                <ListView.GroupStyle>
                                    <GroupStyle HeaderTemplate="{StaticResource MailGroupHeaderDefaultTemplate}" HidesIfEmpty="True" />
                                </ListView.GroupStyle>
                            </listview:WinoListView>
                        </SemanticZoom.ZoomedInView>
                        <SemanticZoom.ZoomedOutView>
                            <ListView
                                x:Name="ZoomOutList"
                                x:Load="{x:Bind helpers:XamlHelpers.ReverseBoolConverter(SemanticZoomContainer.IsZoomedInViewActive), Mode=OneWay}"
                                ItemsSource="{x:Bind MailCollectionViewSource.View.CollectionGroups}">
                                <ListView.Resources>
                                    <Style TargetType="ListViewItem">
                                        <Setter Property="HorizontalContentAlignment" Value="Stretch" />
                                        <Setter Property="VerticalContentAlignment" Value="Stretch" />
                                        <Setter Property="Margin" Value="0,12" />
                                        <Setter Property="Padding" Value="0" />
                                    </Style>
                                </ListView.Resources>
                                <ListView.ItemTemplate>
                                    <DataTemplate x:DataType="ICollectionViewGroup">
                                        <Grid
                                            Margin="4,0"
                                            Background="{ThemeResource MailListHeaderBackgroundColor}"
                                            CornerRadius="4">
                                            <TextBlock
                                                Margin="12,0"
                                                HorizontalAlignment="Center"
                                                VerticalAlignment="Center"
                                                FontWeight="SemiBold"
                                                Text="{x:Bind helpers:XamlHelpers.GetMailGroupDateString(Group)}" />
                                        </Grid>
                                    </DataTemplate>
                                </ListView.ItemTemplate>
                            </ListView>
                        </SemanticZoom.ZoomedOutView>
                    </SemanticZoom>
                </muxc:RefreshContainer>


                <!--  Update Info Bar  -->
                <controls:WinoInfoBar
                    Title="{x:Bind ViewModel.BarTitle, Mode=OneWay}"
                    Grid.Row="2"
                    Margin="6,0,6,6"
                    VerticalAlignment="Bottom"
                    AnimationType="SlideFromBottomToTop"
                    DismissInterval="2"
                    IsClosable="False"
                    IsOpen="{x:Bind ViewModel.IsBarOpen, Mode=TwoWay}"
                    Message="{x:Bind ViewModel.BarMessage, Mode=OneWay}"
                    Severity="{x:Bind helpers:XamlHelpers.InfoBarSeverityConverter(ViewModel.BarSeverity), Mode=OneWay}" />

            </Grid>
        </Border>

        <!--  Mail Rendering Frame  -->
        <Frame
            x:Name="RenderingFrame"
            Grid.Column="1"
            IsNavigationStackEnabled="False" />




        <VisualStateManager.VisualStateGroups>
            <VisualStateGroup x:Name="AdaptiveStates" CurrentStateChanged="AdaptivenessChanged">
                <VisualState x:Name="NormalState">
                    <VisualState.StateTriggers>
                        <AdaptiveTrigger MinWindowWidth="{x:Bind helpers:XamlHelpers.MailListAdaptivityConverter(ViewModel.StatePersistanceService.MailListPaneLength), Mode=OneWay}" />
                    </VisualState.StateTriggers>
                </VisualState>

                <VisualState x:Name="NarrowState">
                    <VisualState.Setters>
                        <Setter Target="ReaderGrid.MaxWidth" Value="10000" />
                    </VisualState.Setters>
                    <VisualState.StateTriggers>
                        <AdaptiveTrigger MinWindowWidth="0" />
                    </VisualState.StateTriggers>
                </VisualState>
            </VisualStateGroup>

            <!--  Pane open adjustments  -->
            <VisualStateGroup x:Name="PaneStates">
                <VisualState x:Name="PaneOpened">
                    <VisualState.Setters>
                        <!--<Setter Target="RootGrid.Margin" Value="-6,0,0,0" />-->
                        <Setter Target="ReaderGrid.Margin" Value="-4,0,0,0" />
                    </VisualState.Setters>
                    <VisualState.StateTriggers>
                        <StateTrigger IsActive="{x:Bind PreferencesService.IsNavigationPaneOpened, Mode=OneWay}" />
                    </VisualState.StateTriggers>
                </VisualState>
                <VisualState x:Name="PaneClosed" />
            </VisualStateGroup>

            <!--  Mail reader states  -->
            <VisualStateGroup x:Name="ReaderStates">
                <VisualState x:Name="ReaderActive">
                    <VisualState.Setters>
                        <Setter Target="ReaderGrid.CornerRadius" Value="0" />
                    </VisualState.Setters>
                    <VisualState.StateTriggers>
                        <StateTrigger IsActive="{x:Bind StatePersistanceService.IsReadingMail, Mode=OneWay}" />
                    </VisualState.StateTriggers>
                </VisualState>
            </VisualStateGroup>
        </VisualStateManager.VisualStateGroups>
    </Grid>
</abstract:MailListPageAbstract>
<|MERGE_RESOLUTION|>--- conflicted
+++ resolved
@@ -379,47 +379,25 @@
     </Page.Resources>
 
     <wino:BasePage.ShellContent>
-<<<<<<< HEAD
-        <AutoSuggestBox
-            x:Name="SearchBar"
-            VerticalAlignment="Center"
-            BorderBrush="Transparent"
-            GotFocus="SearchBoxFocused"
-            IsFocusEngagementEnabled="False"
-            IsTabStop="False"
-            LostFocus="SearchBarUnfocused"
-            PlaceholderText="{x:Bind domain:Translator.SearchBarPlaceholder}"
-            QueryIcon="Find"
-            TabIndex="1000"
-            Text="{x:Bind ViewModel.SearchQuery, Mode=TwoWay}"
-            TextChanged="SearchBar_TextChanged">
-            <i:Interaction.Behaviors>
-                <ic:EventTriggerBehavior EventName="QuerySubmitted">
-                    <ic:InvokeCommandAction Command="{x:Bind ViewModel.PerformSearchCommand}" />
-                </ic:EventTriggerBehavior>
-            </i:Interaction.Behaviors>
-        </AutoSuggestBox>
-=======
         <Grid>
             <!--  Hidden focus receiver...  -->
             <TextBox
-                Visibility="Collapsed"
+                Grid.Column="1"
+                HorizontalAlignment="Right"
+                VerticalAlignment="Bottom"
                 Opacity="0"
-                Grid.Column="1"
-                VerticalAlignment="Bottom"
-                HorizontalAlignment="Right" />
+                Visibility="Collapsed" />
 
             <AutoSuggestBox
                 x:Name="SearchBar"
-                Margin="0,0,8,0"
                 VerticalAlignment="Center"
                 BorderBrush="Transparent"
                 GotFocus="SearchBoxFocused"
                 LostFocus="SearchBarUnfocused"
                 PlaceholderText="{x:Bind domain:Translator.SearchBarPlaceholder}"
                 QueryIcon="Find"
-                TextChanged="SearchBar_TextChanged"
-                Text="{x:Bind ViewModel.SearchQuery, Mode=TwoWay}">
+                Text="{x:Bind ViewModel.SearchQuery, Mode=TwoWay}"
+                TextChanged="SearchBar_TextChanged">
                 <i:Interaction.Behaviors>
                     <ic:EventTriggerBehavior EventName="QuerySubmitted">
                         <ic:InvokeCommandAction Command="{x:Bind ViewModel.PerformSearchCommand}" />
@@ -427,8 +405,6 @@
                 </i:Interaction.Behaviors>
             </AutoSuggestBox>
         </Grid>
-
->>>>>>> 438b2567
     </wino:BasePage.ShellContent>
 
     <Grid x:Name="RootGrid">
@@ -457,170 +433,7 @@
                     <RowDefinition Height="*" />
                 </Grid.RowDefinitions>
 
-<<<<<<< HEAD
                 <!--  Top Area  -->
-=======
-                <!--  Top Commands  -->
-                <Grid
-                    Grid.Row="0"
-                    Padding="2,0"
-                    Background="{ThemeResource ApplicationPageBackgroundThemeBrush}"
-                    CornerRadius="8">
-                    <Grid.RowDefinitions>
-                        <RowDefinition Height="48" />
-                        <RowDefinition Height="2" />
-                    </Grid.RowDefinitions>
-
-                    <!--  Commands  -->
-                    <Grid>
-                        <Grid.ColumnDefinitions>
-                            <ColumnDefinition Width="*" />
-                            <ColumnDefinition Width="*" />
-                            <ColumnDefinition Width="Auto" />
-                            <ColumnDefinition Width="*" />
-                            <ColumnDefinition Width="*" />
-                            <ColumnDefinition Width="*" />
-                            <ColumnDefinition Width="*" />
-                        </Grid.ColumnDefinitions>
-
-                        <Button
-                            Style="{StaticResource TopCommandBarButtonStyle}"
-                            Command="{x:Bind ViewModel.SyncFolderCommand}"
-                            IsEnabled="{x:Bind ViewModel.CanSynchronize, Mode=OneWay}">
-                            <Button.Content>
-                                <controls:WinoFontIcon Icon="Sync" FontSize="16" />
-                            </Button.Content>
-                        </Button>
-
-                        <ToggleButton
-                            x:Name="SelectionModeToggle"
-                            Grid.Column="1"
-                            Style="{StaticResource TopCommandBarToggleButtonStyle}"
-                            Checked="SelectionModeToggleChecked"
-                            Unchecked="SelectionModeToggleUnchecked">
-                            <ToggleButton.Content>
-                                <controls:WinoFontIcon FontSize="18" Icon="MultiSelect" />
-                            </ToggleButton.Content>
-                        </ToggleButton>
-
-                        <AppBarSeparator Grid.Column="2" Margin="2,0" />
-
-                        <Button
-                            x:Name="ArchiveAppBarButton"
-                            Grid.Column="3"
-                            x:Load="{x:Bind helpers:XamlHelpers.ReverseBoolConverter(ViewModel.IsArchiveSpecialFolder), Mode=OneWay}"
-                            Style="{StaticResource TopCommandBarButtonStyle}"
-                            Command="{x:Bind ViewModel.MailOperationCommand}"
-                            IsEnabled="{x:Bind ViewModel.HasSelectedItems, Mode=OneWay}"
-                            ToolTipService.ToolTip="{x:Bind domain:Translator.MailOperation_Archive}">
-                            <Button.Content>
-                                <controls:WinoFontIcon FontSize="18" Icon="Archive" />
-                            </Button.Content>
-                            <Button.CommandParameter>
-                                <enums:MailOperation>Archive</enums:MailOperation>
-                            </Button.CommandParameter>
-                        </Button>
-
-                        <Button
-                            x:Name="UnarchiveAppBarButton"
-                            Grid.Column="3"
-                            x:Load="{x:Bind ViewModel.IsArchiveSpecialFolder, Mode=OneWay}"
-                            Style="{StaticResource TopCommandBarButtonStyle}"
-                            Command="{x:Bind ViewModel.MailOperationCommand}"
-                            IsEnabled="{x:Bind ViewModel.HasSelectedItems, Mode=OneWay}"
-                            ToolTipService.ToolTip="{x:Bind domain:Translator.MailOperation_Unarchive}">
-                            <Button.Content>
-                                <controls:WinoFontIcon FontSize="18" Icon="UnArchive" />
-                            </Button.Content>
-                            <Button.CommandParameter>
-                                <enums:MailOperation>UnArchive</enums:MailOperation>
-                            </Button.CommandParameter>
-                        </Button>
-
-                        <Button
-                            Grid.Column="4"
-                            Style="{StaticResource TopCommandBarButtonStyle}"
-                            Command="{x:Bind ViewModel.MailOperationCommand}"
-                            IsEnabled="{x:Bind ViewModel.HasSelectedItems, Mode=OneWay}"
-                            ToolTipService.ToolTip="{x:Bind domain:Translator.MailOperation_Delete}">
-                            <Button.CommandParameter>
-                                <enums:MailOperation>SoftDelete</enums:MailOperation>
-                            </Button.CommandParameter>
-                            <Button.Content>
-                                <controls:WinoFontIcon FontSize="18" Icon="Delete" />
-                            </Button.Content>
-                        </Button>
-
-                        <Button
-                            x:Name="MoveButtonAppBarButton"
-                            Grid.Column="5"
-                            Command="{x:Bind ViewModel.MailOperationCommand}"
-                            IsEnabled="{x:Bind ViewModel.HasSelectedItems, Mode=OneWay}"
-                            Style="{StaticResource TopCommandBarButtonStyle}"
-                            ToolTipService.ToolTip="{x:Bind domain:Translator.MailOperation_Move}">
-                            <Button.CommandParameter>
-                                <enums:MailOperation>Move</enums:MailOperation>
-                            </Button.CommandParameter>
-                            <Button.Content>
-                                <controls:WinoFontIcon FontSize="18" Icon="Move" />
-                            </Button.Content>
-                        </Button>
-
-                        <Button
-                            Grid.Column="6"
-                            Style="{StaticResource TopCommandBarButtonStyle}"
-                            IsEnabled="{x:Bind ViewModel.HasSelectedItems, Mode=OneWay}">
-                            <Button.Content>
-                                <controls:WinoFontIcon FontSize="20" Icon="More" />
-                            </Button.Content>
-                            <Button.Flyout>
-                                <MenuFlyout AreOpenCloseAnimationsEnabled="False" Placement="BottomEdgeAlignedLeft">
-                                    <MenuFlyoutItem Command="{x:Bind ViewModel.MailOperationCommand}" Text="{x:Bind domain:Translator.MailOperation_SetFlag}">
-                                        <MenuFlyoutItem.CommandParameter>
-                                            <enums:MailOperation>SetFlag</enums:MailOperation>
-                                        </MenuFlyoutItem.CommandParameter>
-                                        <MenuFlyoutItem.Icon>
-                                            <controls:WinoFontIcon Icon="Flag" />
-                                        </MenuFlyoutItem.Icon>
-                                    </MenuFlyoutItem>
-                                    <MenuFlyoutItem Command="{x:Bind ViewModel.MailOperationCommand}" Text="{x:Bind domain:Translator.MailOperation_ClearFlag}">
-                                        <MenuFlyoutItem.CommandParameter>
-                                            <enums:MailOperation>ClearFlag</enums:MailOperation>
-                                        </MenuFlyoutItem.CommandParameter>
-                                        <MenuFlyoutItem.Icon>
-                                            <controls:WinoFontIcon Icon="ClearFlag" />
-                                        </MenuFlyoutItem.Icon>
-                                    </MenuFlyoutItem>
-                                    <MenuFlyoutItem Command="{x:Bind ViewModel.MailOperationCommand}" Text="{x:Bind domain:Translator.MailOperation_MarkAsRead}">
-                                        <MenuFlyoutItem.CommandParameter>
-                                            <enums:MailOperation>MarkAsRead</enums:MailOperation>
-                                        </MenuFlyoutItem.CommandParameter>
-                                        <MenuFlyoutItem.Icon>
-                                            <controls:WinoFontIcon Icon="MarkRead" />
-                                        </MenuFlyoutItem.Icon>
-                                    </MenuFlyoutItem>
-                                    <MenuFlyoutItem Command="{x:Bind ViewModel.MailOperationCommand}" Text="{x:Bind domain:Translator.MailOperation_MarkAsUnread}">
-                                        <MenuFlyoutItem.CommandParameter>
-                                            <enums:MailOperation>MarkAsUnread</enums:MailOperation>
-                                        </MenuFlyoutItem.CommandParameter>
-                                        <MenuFlyoutItem.Icon>
-                                            <controls:WinoFontIcon Icon="MarkUnread" />
-                                        </MenuFlyoutItem.Icon>
-                                    </MenuFlyoutItem>
-                                </MenuFlyout>
-                            </Button.Flyout>
-                        </Button>
-                    </Grid>
-
-                    <muxc:ProgressBar
-                        x:Name="LoadingProgressBar"
-                        Grid.Row="1"
-                        IsIndeterminate="True"
-                        x:Load="{x:Bind ViewModel.IsInitializingFolder, Mode=OneWay}" />
-                </Grid>
-
-                <!--  Pivot + Sync + Multi Select  -->
->>>>>>> 438b2567
                 <Grid
                     Padding="6"
                     CornerRadius="8"
@@ -633,147 +446,160 @@
                     <!--  Top Commands  -->
                     <Grid
                         Grid.Row="0"
-                        Padding="4"
+                        Padding="2,0"
                         Background="{ThemeResource ApplicationPageBackgroundThemeBrush}"
                         CornerRadius="8">
+                        <Grid.RowDefinitions>
+                            <RowDefinition Height="48" />
+                            <RowDefinition Height="2" />
+                        </Grid.RowDefinitions>
+
                         <!--  Commands  -->
-                        <Grid.ColumnDefinitions>
-                            <ColumnDefinition Width="*" />
-                            <ColumnDefinition Width="*" />
-                            <ColumnDefinition Width="Auto" />
-                            <ColumnDefinition Width="*" />
-                            <ColumnDefinition Width="*" />
-                            <ColumnDefinition Width="*" />
-                            <ColumnDefinition Width="*" />
-                        </Grid.ColumnDefinitions>
-
-                        <Button
-                            Command="{x:Bind ViewModel.SyncFolderCommand}"
-                            IsEnabled="{x:Bind ViewModel.CanSynchronize, Mode=OneWay}"
-                            Style="{StaticResource TopCommandBarButtonStyle}">
-                            <Button.Content>
-                                <controls:WinoFontIcon FontSize="16" Icon="Sync" />
-                            </Button.Content>
-                        </Button>
-
-                        <ToggleButton
-                            x:Name="SelectionModeToggle"
-                            Grid.Column="1"
-                            Checked="SelectionModeToggleChecked"
-                            Style="{StaticResource TopCommandBarToggleButtonStyle}"
-                            Unchecked="SelectionModeToggleUnchecked">
-                            <ToggleButton.Content>
-                                <controls:WinoFontIcon FontSize="18" Icon="MultiSelect" />
-                            </ToggleButton.Content>
-                        </ToggleButton>
-
-                        <AppBarSeparator Grid.Column="2" Margin="2,0" />
-
-                        <Button
-                            x:Name="ArchiveAppBarButton"
-                            Grid.Column="3"
-                            x:Load="{x:Bind helpers:XamlHelpers.ReverseBoolConverter(ViewModel.IsArchiveSpecialFolder), Mode=OneWay}"
-                            Command="{x:Bind ViewModel.MailOperationCommand}"
-                            IsEnabled="{x:Bind ViewModel.HasSelectedItems, Mode=OneWay}"
-                            Style="{StaticResource TopCommandBarButtonStyle}"
-                            ToolTipService.ToolTip="{x:Bind domain:Translator.MailOperation_Archive}">
-                            <Button.Content>
-                                <controls:WinoFontIcon FontSize="18" Icon="Archive" />
-                            </Button.Content>
-                            <Button.CommandParameter>
-                                <enums:MailOperation>Archive</enums:MailOperation>
-                            </Button.CommandParameter>
-                        </Button>
-
-                        <Button
-                            x:Name="UnarchiveAppBarButton"
-                            Grid.Column="3"
-                            x:Load="{x:Bind ViewModel.IsArchiveSpecialFolder, Mode=OneWay}"
-                            Command="{x:Bind ViewModel.MailOperationCommand}"
-                            IsEnabled="{x:Bind ViewModel.HasSelectedItems, Mode=OneWay}"
-                            Style="{StaticResource TopCommandBarButtonStyle}"
-                            ToolTipService.ToolTip="{x:Bind domain:Translator.MailOperation_Unarchive}">
-                            <Button.Content>
-                                <controls:WinoFontIcon FontSize="18" Icon="UnArchive" />
-                            </Button.Content>
-                            <Button.CommandParameter>
-                                <enums:MailOperation>UnArchive</enums:MailOperation>
-                            </Button.CommandParameter>
-                        </Button>
-
-                        <Button
-                            Grid.Column="4"
-                            Command="{x:Bind ViewModel.MailOperationCommand}"
-                            IsEnabled="{x:Bind ViewModel.HasSelectedItems, Mode=OneWay}"
-                            Style="{StaticResource TopCommandBarButtonStyle}"
-                            ToolTipService.ToolTip="{x:Bind domain:Translator.MailOperation_Delete}">
-                            <Button.CommandParameter>
-                                <enums:MailOperation>SoftDelete</enums:MailOperation>
-                            </Button.CommandParameter>
-                            <Button.Content>
-                                <controls:WinoFontIcon FontSize="18" Icon="Delete" />
-                            </Button.Content>
-                        </Button>
-
-                        <Button
-                            x:Name="MoveButtonAppBarButton"
-                            Grid.Column="5"
-                            Command="{x:Bind ViewModel.MailOperationCommand}"
-                            IsEnabled="{x:Bind ViewModel.HasSelectedItems, Mode=OneWay}"
-                            Style="{StaticResource TopCommandBarButtonStyle}"
-                            ToolTipService.ToolTip="{x:Bind domain:Translator.MailOperation_Move}">
-                            <Button.CommandParameter>
-                                <enums:MailOperation>Move</enums:MailOperation>
-                            </Button.CommandParameter>
-                            <Button.Content>
-                                <controls:WinoFontIcon FontSize="18" Icon="Move" />
-                            </Button.Content>
-                        </Button>
-
-                        <Button
-                            Grid.Column="6"
-                            IsEnabled="{x:Bind ViewModel.HasSelectedItems, Mode=OneWay}"
-                            Style="{StaticResource TopCommandBarButtonStyle}">
-                            <Button.Content>
-                                <controls:WinoFontIcon FontSize="20" Icon="More" />
-                            </Button.Content>
-                            <Button.Flyout>
-                                <MenuFlyout AreOpenCloseAnimationsEnabled="False" Placement="BottomEdgeAlignedLeft">
-                                    <MenuFlyoutItem Command="{x:Bind ViewModel.MailOperationCommand}" Text="{x:Bind domain:Translator.MailOperation_SetFlag}">
-                                        <MenuFlyoutItem.CommandParameter>
-                                            <enums:MailOperation>SetFlag</enums:MailOperation>
-                                        </MenuFlyoutItem.CommandParameter>
-                                        <MenuFlyoutItem.Icon>
-                                            <controls:WinoFontIcon Icon="Flag" />
-                                        </MenuFlyoutItem.Icon>
-                                    </MenuFlyoutItem>
-                                    <MenuFlyoutItem Command="{x:Bind ViewModel.MailOperationCommand}" Text="{x:Bind domain:Translator.MailOperation_ClearFlag}">
-                                        <MenuFlyoutItem.CommandParameter>
-                                            <enums:MailOperation>ClearFlag</enums:MailOperation>
-                                        </MenuFlyoutItem.CommandParameter>
-                                        <MenuFlyoutItem.Icon>
-                                            <controls:WinoFontIcon Icon="ClearFlag" />
-                                        </MenuFlyoutItem.Icon>
-                                    </MenuFlyoutItem>
-                                    <MenuFlyoutItem Command="{x:Bind ViewModel.MailOperationCommand}" Text="{x:Bind domain:Translator.MailOperation_MarkAsRead}">
-                                        <MenuFlyoutItem.CommandParameter>
-                                            <enums:MailOperation>MarkAsRead</enums:MailOperation>
-                                        </MenuFlyoutItem.CommandParameter>
-                                        <MenuFlyoutItem.Icon>
-                                            <controls:WinoFontIcon Icon="MarkRead" />
-                                        </MenuFlyoutItem.Icon>
-                                    </MenuFlyoutItem>
-                                    <MenuFlyoutItem Command="{x:Bind ViewModel.MailOperationCommand}" Text="{x:Bind domain:Translator.MailOperation_MarkAsUnread}">
-                                        <MenuFlyoutItem.CommandParameter>
-                                            <enums:MailOperation>MarkAsUnread</enums:MailOperation>
-                                        </MenuFlyoutItem.CommandParameter>
-                                        <MenuFlyoutItem.Icon>
-                                            <controls:WinoFontIcon Icon="MarkUnread" />
-                                        </MenuFlyoutItem.Icon>
-                                    </MenuFlyoutItem>
-                                </MenuFlyout>
-                            </Button.Flyout>
-                        </Button>
+                        <Grid>
+                            <Grid.ColumnDefinitions>
+                                <ColumnDefinition Width="*" />
+                                <ColumnDefinition Width="*" />
+                                <ColumnDefinition Width="Auto" />
+                                <ColumnDefinition Width="*" />
+                                <ColumnDefinition Width="*" />
+                                <ColumnDefinition Width="*" />
+                                <ColumnDefinition Width="*" />
+                            </Grid.ColumnDefinitions>
+
+                            <Button
+                                Command="{x:Bind ViewModel.SyncFolderCommand}"
+                                IsEnabled="{x:Bind ViewModel.CanSynchronize, Mode=OneWay}"
+                                Style="{StaticResource TopCommandBarButtonStyle}">
+                                <Button.Content>
+                                    <controls:WinoFontIcon FontSize="16" Icon="Sync" />
+                                </Button.Content>
+                            </Button>
+
+                            <ToggleButton
+                                x:Name="SelectionModeToggle"
+                                Grid.Column="1"
+                                Checked="SelectionModeToggleChecked"
+                                Style="{StaticResource TopCommandBarToggleButtonStyle}"
+                                Unchecked="SelectionModeToggleUnchecked">
+                                <ToggleButton.Content>
+                                    <controls:WinoFontIcon FontSize="18" Icon="MultiSelect" />
+                                </ToggleButton.Content>
+                            </ToggleButton>
+
+                            <AppBarSeparator Grid.Column="2" Margin="2,0" />
+
+                            <Button
+                                x:Name="ArchiveAppBarButton"
+                                Grid.Column="3"
+                                x:Load="{x:Bind helpers:XamlHelpers.ReverseBoolConverter(ViewModel.IsArchiveSpecialFolder), Mode=OneWay}"
+                                Command="{x:Bind ViewModel.MailOperationCommand}"
+                                IsEnabled="{x:Bind ViewModel.HasSelectedItems, Mode=OneWay}"
+                                Style="{StaticResource TopCommandBarButtonStyle}"
+                                ToolTipService.ToolTip="{x:Bind domain:Translator.MailOperation_Archive}">
+                                <Button.Content>
+                                    <controls:WinoFontIcon FontSize="18" Icon="Archive" />
+                                </Button.Content>
+                                <Button.CommandParameter>
+                                    <enums:MailOperation>Archive</enums:MailOperation>
+                                </Button.CommandParameter>
+                            </Button>
+
+                            <Button
+                                x:Name="UnarchiveAppBarButton"
+                                Grid.Column="3"
+                                x:Load="{x:Bind ViewModel.IsArchiveSpecialFolder, Mode=OneWay}"
+                                Command="{x:Bind ViewModel.MailOperationCommand}"
+                                IsEnabled="{x:Bind ViewModel.HasSelectedItems, Mode=OneWay}"
+                                Style="{StaticResource TopCommandBarButtonStyle}"
+                                ToolTipService.ToolTip="{x:Bind domain:Translator.MailOperation_Unarchive}">
+                                <Button.Content>
+                                    <controls:WinoFontIcon FontSize="18" Icon="UnArchive" />
+                                </Button.Content>
+                                <Button.CommandParameter>
+                                    <enums:MailOperation>UnArchive</enums:MailOperation>
+                                </Button.CommandParameter>
+                            </Button>
+
+                            <Button
+                                Grid.Column="4"
+                                Command="{x:Bind ViewModel.MailOperationCommand}"
+                                IsEnabled="{x:Bind ViewModel.HasSelectedItems, Mode=OneWay}"
+                                Style="{StaticResource TopCommandBarButtonStyle}"
+                                ToolTipService.ToolTip="{x:Bind domain:Translator.MailOperation_Delete}">
+                                <Button.CommandParameter>
+                                    <enums:MailOperation>SoftDelete</enums:MailOperation>
+                                </Button.CommandParameter>
+                                <Button.Content>
+                                    <controls:WinoFontIcon FontSize="18" Icon="Delete" />
+                                </Button.Content>
+                            </Button>
+
+                            <Button
+                                x:Name="MoveButtonAppBarButton"
+                                Grid.Column="5"
+                                Command="{x:Bind ViewModel.MailOperationCommand}"
+                                IsEnabled="{x:Bind ViewModel.HasSelectedItems, Mode=OneWay}"
+                                Style="{StaticResource TopCommandBarButtonStyle}"
+                                ToolTipService.ToolTip="{x:Bind domain:Translator.MailOperation_Move}">
+                                <Button.CommandParameter>
+                                    <enums:MailOperation>Move</enums:MailOperation>
+                                </Button.CommandParameter>
+                                <Button.Content>
+                                    <controls:WinoFontIcon FontSize="18" Icon="Move" />
+                                </Button.Content>
+                            </Button>
+
+                            <Button
+                                Grid.Column="6"
+                                IsEnabled="{x:Bind ViewModel.HasSelectedItems, Mode=OneWay}"
+                                Style="{StaticResource TopCommandBarButtonStyle}">
+                                <Button.Content>
+                                    <controls:WinoFontIcon FontSize="20" Icon="More" />
+                                </Button.Content>
+                                <Button.Flyout>
+                                    <MenuFlyout AreOpenCloseAnimationsEnabled="False" Placement="BottomEdgeAlignedLeft">
+                                        <MenuFlyoutItem Command="{x:Bind ViewModel.MailOperationCommand}" Text="{x:Bind domain:Translator.MailOperation_SetFlag}">
+                                            <MenuFlyoutItem.CommandParameter>
+                                                <enums:MailOperation>SetFlag</enums:MailOperation>
+                                            </MenuFlyoutItem.CommandParameter>
+                                            <MenuFlyoutItem.Icon>
+                                                <controls:WinoFontIcon Icon="Flag" />
+                                            </MenuFlyoutItem.Icon>
+                                        </MenuFlyoutItem>
+                                        <MenuFlyoutItem Command="{x:Bind ViewModel.MailOperationCommand}" Text="{x:Bind domain:Translator.MailOperation_ClearFlag}">
+                                            <MenuFlyoutItem.CommandParameter>
+                                                <enums:MailOperation>ClearFlag</enums:MailOperation>
+                                            </MenuFlyoutItem.CommandParameter>
+                                            <MenuFlyoutItem.Icon>
+                                                <controls:WinoFontIcon Icon="ClearFlag" />
+                                            </MenuFlyoutItem.Icon>
+                                        </MenuFlyoutItem>
+                                        <MenuFlyoutItem Command="{x:Bind ViewModel.MailOperationCommand}" Text="{x:Bind domain:Translator.MailOperation_MarkAsRead}">
+                                            <MenuFlyoutItem.CommandParameter>
+                                                <enums:MailOperation>MarkAsRead</enums:MailOperation>
+                                            </MenuFlyoutItem.CommandParameter>
+                                            <MenuFlyoutItem.Icon>
+                                                <controls:WinoFontIcon Icon="MarkRead" />
+                                            </MenuFlyoutItem.Icon>
+                                        </MenuFlyoutItem>
+                                        <MenuFlyoutItem Command="{x:Bind ViewModel.MailOperationCommand}" Text="{x:Bind domain:Translator.MailOperation_MarkAsUnread}">
+                                            <MenuFlyoutItem.CommandParameter>
+                                                <enums:MailOperation>MarkAsUnread</enums:MailOperation>
+                                            </MenuFlyoutItem.CommandParameter>
+                                            <MenuFlyoutItem.Icon>
+                                                <controls:WinoFontIcon Icon="MarkUnread" />
+                                            </MenuFlyoutItem.Icon>
+                                        </MenuFlyoutItem>
+                                    </MenuFlyout>
+                                </Button.Flyout>
+                            </Button>
+                        </Grid>
+
+                        <muxc:ProgressBar
+                            x:Name="LoadingProgressBar"
+                            Grid.Row="1"
+                            x:Load="{x:Bind ViewModel.IsInitializingFolder, Mode=OneWay}"
+                            IsIndeterminate="True" />
                     </Grid>
 
                     <!--  Pivot + Sync + Multi Select  -->
@@ -1036,4 +862,4 @@
             </VisualStateGroup>
         </VisualStateManager.VisualStateGroups>
     </Grid>
-</abstract:MailListPageAbstract>
+</abstract:MailListPageAbstract>